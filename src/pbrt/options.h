--- conflicted
+++ resolved
@@ -38,14 +38,11 @@
     pstd::optional<int> startIndex = 0; // P3D updates: index of image to start with
     pstd::optional<int> ndigits = 6; // P3D updates: number of digits for file format
     pstd::optional<int> gpuDevice;
-<<<<<<< HEAD
     pstd::optional<int> monk = 1; // P3D update k mon parameter (default no monk use)
     pstd::optional<int> pakmon = 0; // P3D update pakmon parameter
     pstd::optional<int> independent = 1; // P3D use of dependant or independant image saving
-=======
     bool quickRender = false;
     bool upgrade = false;
->>>>>>> e1db1cbe
     std::string imageFile;
     std::string folderName = "temp"; // P3D updates: use of temp or specific folder where to save the computed images
     std::string mseReferenceImage, mseReferenceOutput;

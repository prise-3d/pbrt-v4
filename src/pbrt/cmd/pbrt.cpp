--- conflicted
+++ resolved
@@ -178,13 +178,10 @@
             ParseArg(&argv, "render-coord-sys", &renderCoordSys, onError) ||
             ParseArg(&argv, "seed", &options.seed, onError) ||
             ParseArg(&argv, "spp", &options.pixelSamples, onError) ||
-<<<<<<< HEAD
             ParseArg(&argv, "nimages", &options.nimages, onError) ||
             ParseArg(&argv, "startindex", &options.startIndex, onError) ||
             ParseArg(&argv, "folder", &options.folderName, onError) ||
-=======
             ParseArg(&argv, "monk", &options.monk, onError) ||
->>>>>>> e5d8df29
             ParseArg(&argv, "toply", &toPly, onError) ||
             ParseArg(&argv, "upgrade", &options.upgrade, onError)) {
             // success

// pbrt is Copyright(c) 1998-2020 Matt Pharr, Wenzel Jakob, and Greg Humphreys.
// The pbrt source code is licensed under the Apache License, Version 2.0.
// SPDX: Apache-2.0

#ifndef PBRT_CAMERAS_H
#define PBRT_CAMERAS_H

#include <pbrt/pbrt.h>

#include <pbrt/base/camera.h>
#include <pbrt/base/film.h>
#include <pbrt/film.h>
#include <pbrt/interaction.h>
#include <pbrt/ray.h>
#include <pbrt/samplers.h>
#include <pbrt/util/image.h>
#include <pbrt/util/scattering.h>

#include <memory>
#include <string>
#include <vector>

namespace pbrt {

// CameraTransform Definition
class CameraTransform {
  public:
    // CameraTransform Public Methods
    CameraTransform() = default;
    explicit CameraTransform(const AnimatedTransform &worldFromCamera);

    PBRT_CPU_GPU
    Point3f RenderFromCamera(const Point3f &p, Float time) const {
        return renderFromCamera(p, time);
    }
    PBRT_CPU_GPU
    Point3f CameraFromRender(const Point3f &p, Float time) const {
        return renderFromCamera.ApplyInverse(p, time);
    }
    PBRT_CPU_GPU
    Point3f RenderFromWorld(const Point3f &p) const {
        return worldFromRender.ApplyInverse(p);
    }

    PBRT_CPU_GPU
    Transform RenderFromWorld() const { return Inverse(worldFromRender); }
    PBRT_CPU_GPU
    Transform CameraFromRender(Float time) const {
        return Inverse(renderFromCamera.Interpolate(time));
    }
    PBRT_CPU_GPU
    Transform CameraFromWorld(Float time) const {
        return Inverse(worldFromRender * renderFromCamera.Interpolate(time));
    }

    PBRT_CPU_GPU
    bool CameraFromRenderHasScale() const { return renderFromCamera.HasScale(); }

    PBRT_CPU_GPU
    Vector3f RenderFromCamera(const Vector3f &v, Float time) const {
        return renderFromCamera(v, time);
    }

    PBRT_CPU_GPU
    Normal3f RenderFromCamera(const Normal3f &n, Float time) const {
        return renderFromCamera(n, time);
    }

    PBRT_CPU_GPU
    Ray RenderFromCamera(const Ray &r) const { return renderFromCamera(r); }

    PBRT_CPU_GPU
    RayDifferential RenderFromCamera(const RayDifferential &r) const {
        return renderFromCamera(r);
    }

    PBRT_CPU_GPU
    Vector3f CameraFromRender(const Vector3f &v, Float time) const {
        return renderFromCamera.ApplyInverse(v, time);
    }

    PBRT_CPU_GPU
    Normal3f CameraFromRender(const Normal3f &v, Float time) const {
        return renderFromCamera.ApplyInverse(v, time);
    }

    PBRT_CPU_GPU
    const AnimatedTransform &RenderFromCamera() const { return renderFromCamera; }

    PBRT_CPU_GPU
    const Transform &WorldFromRender() const { return worldFromRender; }

    std::string ToString() const;

  private:
    // CameraTransform Private Members
    AnimatedTransform renderFromCamera;
    Transform worldFromRender;
};

// CameraWiSample Definition
struct CameraWiSample {
    // CameraWiSample Public Methods
    CameraWiSample() = default;
    PBRT_CPU_GPU
    CameraWiSample(const SampledSpectrum &Wi, const Vector3f &wi, Float pdf,
                   Point2f pRaster, const Interaction &pRef, const Interaction &pLens)
        : Wi(Wi), wi(wi), pdf(pdf), pRaster(pRaster), pRef(pRef), pLens(pLens) {}

    SampledSpectrum Wi;
    Vector3f wi;
    Float pdf;
    Point2f pRaster;
    Interaction pRef, pLens;
};

// CameraRay Definition
struct CameraRay {
    Ray ray;
    SampledSpectrum weight = SampledSpectrum(1);
};

// CameraRayDifferential Definition
struct CameraRayDifferential {
    RayDifferential ray;
    SampledSpectrum weight = SampledSpectrum(1);
};

// CameraBaseParameters Definition
struct CameraBaseParameters {
    CameraTransform cameraTransform;
    Float shutterOpen = 0, shutterClose = 1;
    Film film;
    Medium medium;
    CameraBaseParameters() = default;
    CameraBaseParameters(const CameraTransform &cameraTransform, Film film, Medium medium,
                         const ParameterDictionary &parameters, const FileLoc *loc);
};

// CameraBase Definition
class CameraBase {
  public:
    // CameraBase Public Methods
    PBRT_CPU_GPU
    Film GetFilm() const { return film; }
    PBRT_CPU_GPU
    const CameraTransform &GetCameraTransform() const { return cameraTransform; }

    PBRT_CPU_GPU
    Float SampleTime(Float u) const { return Lerp(u, shutterOpen, shutterClose); }

    PBRT_CPU_GPU
    void ApproximatedPdxy(SurfaceInteraction &si, int samplesPerPixel) const;
    void InitMetadata(ImageMetadata *metadata) const;
    std::string ToString() const;

  protected:
    // CameraBase Protected Members
    CameraTransform cameraTransform;
    Float shutterOpen, shutterClose;
    Film film;
    Medium medium;
    Vector3f minPosDifferentialX, minPosDifferentialY;
    Vector3f minDirDifferentialX, minDirDifferentialY;

    // CameraBase Protected Methods
    CameraBase() = default;
    CameraBase(CameraBaseParameters p);

    PBRT_CPU_GPU
    static pstd::optional<CameraRayDifferential> GenerateRayDifferential(
        Camera camera, CameraSample sample, SampledWavelengths &lambda);

    PBRT_CPU_GPU
    Ray RenderFromCamera(const Ray &r) const {
        return cameraTransform.RenderFromCamera(r);
    }

    PBRT_CPU_GPU
    RayDifferential RenderFromCamera(const RayDifferential &r) const {
        return cameraTransform.RenderFromCamera(r);
    }

    PBRT_CPU_GPU
    Vector3f RenderFromCamera(const Vector3f &v, Float time) const {
        return cameraTransform.RenderFromCamera(v, time);
    }

    PBRT_CPU_GPU
    Normal3f RenderFromCamera(const Normal3f &v, Float time) const {
        return cameraTransform.RenderFromCamera(v, time);
    }

    PBRT_CPU_GPU
    Point3f RenderFromCamera(const Point3f &p, Float time) const {
        return cameraTransform.RenderFromCamera(p, time);
    }

    PBRT_CPU_GPU
    Vector3f CameraFromRender(const Vector3f &v, Float time) const {
        return cameraTransform.CameraFromRender(v, time);
    }

    PBRT_CPU_GPU
    Normal3f CameraFromRender(const Normal3f &v, Float time) const {
        return cameraTransform.CameraFromRender(v, time);
    }

    PBRT_CPU_GPU
    Point3f CameraFromRender(const Point3f &p, Float time) const {
        return cameraTransform.CameraFromRender(p, time);
    }

    void FindMinimumDifferentials(Camera camera);
};

// ProjectiveCamera Definition
class ProjectiveCamera : public CameraBase {
  public:
    // ProjectiveCamera Public Methods
    ProjectiveCamera() = default;
    void InitMetadata(ImageMetadata *metadata) const;

    std::string BaseToString() const;

    ProjectiveCamera(CameraBaseParameters baseParameters,
                     const Transform &screenFromCamera, const Bounds2f &screenWindow,
                     Float lensRadius, Float focalDistance)
        : CameraBase(baseParameters),
          screenFromCamera(screenFromCamera),
          lensRadius(lensRadius),
          focalDistance(focalDistance) {
        // Compute projective camera transformations
        // Compute projective camera screen transformations
        Transform NDCFromScreen =
            Scale(1 / (screenWindow.pMax.x - screenWindow.pMin.x),
                  1 / (screenWindow.pMax.y - screenWindow.pMin.y), 1) *
            Translate(Vector3f(-screenWindow.pMin.x, -screenWindow.pMax.y, 0));
        Transform rasterFromNDC =
            Scale(film.FullResolution().x, -film.FullResolution().y, 1);
        rasterFromScreen = rasterFromNDC * NDCFromScreen;
        screenFromRaster = Inverse(rasterFromScreen);

        cameraFromRaster = Inverse(screenFromCamera) * screenFromRaster;
    }

    // ProjectiveCamera Protected Members
    Transform screenFromCamera, cameraFromRaster;
    Transform rasterFromScreen, screenFromRaster;
    Float lensRadius, focalDistance;
};

// OrthographicCamera Definition
class OrthographicCamera : public ProjectiveCamera {
  public:
    // OrthographicCamera Public Methods
    OrthographicCamera(CameraBaseParameters baseParameters, const Bounds2f &screenWindow,
                       Float lensRadius, Float focalDistance)
        : ProjectiveCamera(baseParameters, Orthographic(0, 1), screenWindow, lensRadius,
                           focalDistance) {
        // Compute differential changes in origin for orthographic camera rays
        dxCamera = cameraFromRaster(Vector3f(1, 0, 0));
        dyCamera = cameraFromRaster(Vector3f(0, 1, 0));

        // Compute minimum differentials for orthographic camera
        minDirDifferentialX = minDirDifferentialY = Vector3f(0, 0, 0);
        minPosDifferentialX = dxCamera;
        minPosDifferentialY = dyCamera;
    }

    PBRT_CPU_GPU
    pstd::optional<CameraRay> GenerateRay(CameraSample sample,
                                          SampledWavelengths &lambda) const;

    PBRT_CPU_GPU
    pstd::optional<CameraRayDifferential> GenerateRayDifferential(
        CameraSample sample, SampledWavelengths &lambda) const;

    static OrthographicCamera *Create(const ParameterDictionary &parameters,
                                      const CameraTransform &cameraTransform, Film film,
                                      Medium medium, const FileLoc *loc,
                                      Allocator alloc = {});

    PBRT_CPU_GPU
    SampledSpectrum We(const Ray &ray, SampledWavelengths &lambda,
                       Point2f *pRaster2 = nullptr) const {
        LOG_FATAL("We() unimplemented for OrthographicCamera");
        return {};
    }

    PBRT_CPU_GPU
    void PDF_We(const Ray &ray, Float *pdfPos, Float *pdfDir) const {
        LOG_FATAL("PDF_We() unimplemented for OrthographicCamera");
    }

    PBRT_CPU_GPU
    pstd::optional<CameraWiSample> SampleWi(const Interaction &ref, Point2f u,
                                            SampledWavelengths &lambda) const {
        LOG_FATAL("SampleWi() unimplemented for OrthographicCamera");
        return {};
    }

    std::string ToString() const;

  private:
    // OrthographicCamera Private Members
    Vector3f dxCamera, dyCamera;
};

// PerspectiveCamera Definition
class PerspectiveCamera : public ProjectiveCamera {
  public:
    // PerspectiveCamera Public Methods
    PerspectiveCamera(CameraBaseParameters baseParameters, Float fov,
                      const Bounds2f &screenWindow, Float lensRadius, Float focalDistance)
        : ProjectiveCamera(baseParameters, Perspective(fov, 1e-2f, 1000.f), screenWindow,
                           lensRadius, focalDistance) {
        // Compute differential changes in origin for perspective camera rays
        dxCamera =
            cameraFromRaster(Point3f(1, 0, 0)) - cameraFromRaster(Point3f(0, 0, 0));
        dyCamera =
            cameraFromRaster(Point3f(0, 1, 0)) - cameraFromRaster(Point3f(0, 0, 0));

        // Compute _cosTotalWidth_ for perspective camera
        Point2f radius = Point2f(film.GetFilter().Radius());
        Point3f pCorner(-radius.x, -radius.y, 0.f);
        Vector3f wCornerCamera = Normalize(Vector3f(cameraFromRaster(pCorner)));
        cosTotalWidth = wCornerCamera.z;
        DCHECK_LT(.9999 * cosTotalWidth, std::cos(Radians(fov / 2)));

        // Compute image plane area at $z=1$ for _PerspectiveCamera_
        Point2i res = film.FullResolution();
        Point3f pMin = cameraFromRaster(Point3f(0, 0, 0));
        Point3f pMax = cameraFromRaster(Point3f(res.x, res.y, 0));
        pMin /= pMin.z;
        pMax /= pMax.z;
        A = std::abs((pMax.x - pMin.x) * (pMax.y - pMin.y));

        // Compute minimum differentials for _PerspectiveCamera_
        FindMinimumDifferentials(this);
    }

    PerspectiveCamera() = default;

    static PerspectiveCamera *Create(const ParameterDictionary &parameters,
                                     const CameraTransform &cameraTransform, Film film,
                                     Medium medium, const FileLoc *loc,
                                     Allocator alloc = {});

    PBRT_CPU_GPU
    pstd::optional<CameraRay> GenerateRay(CameraSample sample,
                                          SampledWavelengths &lambda) const;

    PBRT_CPU_GPU
    pstd::optional<CameraRayDifferential> GenerateRayDifferential(
        CameraSample sample, SampledWavelengths &lambda) const;

    PBRT_CPU_GPU
    SampledSpectrum We(const Ray &ray, SampledWavelengths &lambda,
                       Point2f *pRaster2 = nullptr) const;
    PBRT_CPU_GPU
    void PDF_We(const Ray &ray, Float *pdfPos, Float *pdfDir) const;
    PBRT_CPU_GPU
    pstd::optional<CameraWiSample> SampleWi(const Interaction &ref, Point2f u,
                                            SampledWavelengths &lambda) const;

    std::string ToString() const;

  private:
    // PerspectiveCamera Private Members
    Vector3f dxCamera, dyCamera;
    Float cosTotalWidth;
    Float A;
};

// SphericalCamera Definition
class SphericalCamera : public CameraBase {
  public:
    // SphericalCamera::Mapping Definition
    enum Mapping { EquiRectangular, EqualArea };

    // SphericalCamera Public Methods
    SphericalCamera(CameraBaseParameters baseParameters, Mapping mapping)
        : CameraBase(baseParameters), mapping(mapping) {
        // Compute minimum differentials for _SphericalCamera_
        FindMinimumDifferentials(this);
    }

    static SphericalCamera *Create(const ParameterDictionary &parameters,
                                   const CameraTransform &cameraTransform, Film film,
                                   Medium medium, const FileLoc *loc,
                                   Allocator alloc = {});

    PBRT_CPU_GPU
    pstd::optional<CameraRay> GenerateRay(CameraSample sample,
                                          SampledWavelengths &lambda) const;

    PBRT_CPU_GPU
    pstd::optional<CameraRayDifferential> GenerateRayDifferential(
        CameraSample sample, SampledWavelengths &lambda) const {
        return CameraBase::GenerateRayDifferential(this, sample, lambda);
    }

    PBRT_CPU_GPU
    SampledSpectrum We(const Ray &ray, SampledWavelengths &lambda,
                       Point2f *pRaster2 = nullptr) const {
        LOG_FATAL("We() unimplemented for SphericalCamera");
        return {};
    }

    PBRT_CPU_GPU
    void PDF_We(const Ray &ray, Float *pdfPos, Float *pdfDir) const {
        LOG_FATAL("PDF_We() unimplemented for SphericalCamera");
    }

    PBRT_CPU_GPU
    pstd::optional<CameraWiSample> SampleWi(const Interaction &ref, Point2f u,
                                            SampledWavelengths &lambda) const {
        LOG_FATAL("SampleWi() unimplemented for SphericalCamera");
        return {};
    }

    std::string ToString() const;

  private:
    // SphericalCamera Private Members
    Mapping mapping;
};

// RealisticCamera Definition
class RealisticCamera : public CameraBase {
  public:
    // RealisticCamera Public Methods
    RealisticCamera(CameraBaseParameters baseParameters,
                    std::vector<Float> &lensParameters, Float focusDistance,
                    Float apertureDiameter, Image apertureImage, Allocator alloc);

    static RealisticCamera *Create(const ParameterDictionary &parameters,
                                   const CameraTransform &cameraTransform, Film film,
                                   Medium medium, const FileLoc *loc,
                                   Allocator alloc = {});

    PBRT_CPU_GPU
    pstd::optional<CameraRay> GenerateRay(CameraSample sample,
                                          SampledWavelengths &lambda) const;

    PBRT_CPU_GPU
    pstd::optional<CameraRayDifferential> GenerateRayDifferential(
        CameraSample sample, SampledWavelengths &lambda) const {
        return CameraBase::GenerateRayDifferential(this, sample, lambda);
    }

    PBRT_CPU_GPU
    SampledSpectrum We(const Ray &ray, SampledWavelengths &lambda,
                       Point2f *pRaster2 = nullptr) const {
        LOG_FATAL("We() unimplemented for RealisticCamera");
        return {};
    }

    PBRT_CPU_GPU
    void PDF_We(const Ray &ray, Float *pdfPos, Float *pdfDir) const {
        LOG_FATAL("PDF_We() unimplemented for RealisticCamera");
    }

    PBRT_CPU_GPU
    pstd::optional<CameraWiSample> SampleWi(const Interaction &ref, Point2f u,
                                            SampledWavelengths &lambda) const {
        LOG_FATAL("SampleWi() unimplemented for RealisticCamera");
        return {};
    }

    std::string ToString() const;

  private:
    // RealisticCamera Private Declarations
    struct LensElementInterface {
        Float curvatureRadius;
        Float thickness;
        Float eta;
        Float apertureRadius;
        std::string ToString() const;
    };

    // RealisticCamera Private Methods
    PBRT_CPU_GPU
    Float LensRearZ() const { return elementInterfaces.back().thickness; }

    PBRT_CPU_GPU
    Float LensFrontZ() const {
        Float zSum = 0;
        for (const LensElementInterface &element : elementInterfaces)
            zSum += element.thickness;
        return zSum;
    }

    PBRT_CPU_GPU
    Float RearElementRadius() const { return elementInterfaces.back().apertureRadius; }

    PBRT_CPU_GPU
    Float TraceLensesFromFilm(const Ray &rCamera, Ray *rOut) const;

    PBRT_CPU_GPU
    static bool IntersectSphericalElement(Float radius, Float zCenter, const Ray &ray,
                                          Float *t, Normal3f *n) {
        // Compute _t0_ and _t1_ for ray--element intersection
        Point3f o = ray.o - Vector3f(0, 0, zCenter);
        Float A = ray.d.x * ray.d.x + ray.d.y * ray.d.y + ray.d.z * ray.d.z;
        Float B = 2 * (ray.d.x * o.x + ray.d.y * o.y + ray.d.z * o.z);
        Float C = o.x * o.x + o.y * o.y + o.z * o.z - radius * radius;
        Float t0, t1;
        if (!Quadratic(A, B, C, &t0, &t1))
            return false;

        // Select intersection $t$ based on ray direction and element curvature
        bool useCloserT = (ray.d.z > 0) ^ (radius < 0);
        *t = useCloserT ? std::min(t0, t1) : std::max(t0, t1);
        if (*t < 0)
            return false;

        // Compute surface normal of element at ray intersection point
        *n = Normal3f(Vector3f(o + *t * ray.d));
        *n = FaceForward(Normalize(*n), -ray.d);

        return true;
    }

    PBRT_CPU_GPU
    Float TraceLensesFromScene(const Ray &rCamera, Ray *rOut) const;

    void DrawLensSystem() const;
    void DrawRayPathFromFilm(const Ray &r, bool arrow, bool toOpticalIntercept) const;
    void DrawRayPathFromScene(const Ray &r, bool arrow, bool toOpticalIntercept) const;

    static void ComputeCardinalPoints(Ray rIn, Ray rOut, Float *p, Float *f);
    void ComputeThickLensApproximation(Float pz[2], Float f[2]) const;
    Float FocusThickLens(Float focusDistance);
    Bounds2f BoundExitPupil(Float filmX0, Float filmX1) const;
    void RenderExitPupil(Float sx, Float sy, const char *filename) const;

    PBRT_CPU_GPU
    Point3f SampleExitPupil(Point2f pFilm, Point2f lensSample,
                            Float *sampleBoundsArea) const;

    void TestExitPupilBounds() const;

    // RealisticCamera Private Members
    Bounds2f physicalExtent;
    pstd::vector<LensElementInterface> elementInterfaces;
    Image apertureImage;
    pstd::vector<Bounds2f> exitPupilBounds;
};

<<<<<<< HEAD
// P3D updates
// StereoscopicCamera Declarations
class StereoscopicCamera : public PerspectiveCamera {
 public:

    // StereoscopicCamera Public Methods
        StereoscopicCamera(CameraBaseParameters baseParameters, Float fov,
                      const Bounds2f &screenWindow, Float lensRadius, Float focalDistance, 
                      const std::string view, Float eyeDistance)
        : PerspectiveCamera(baseParameters, fov, screenWindow,
                           lensRadius, focalDistance) {
        // Compute differential changes in origin for perspective camera rays
        dxCamera =
            cameraFromRaster(Point3f(1, 0, 0)) - cameraFromRaster(Point3f(0, 0, 0));
        dyCamera =
            cameraFromRaster(Point3f(0, 1, 0)) - cameraFromRaster(Point3f(0, 0, 0));

        // Compute _cosTotalWidth_ for perspective camera
        Point2f radius = Point2f(film.GetFilter().Radius());
        Point3f pCorner(-radius.x, -radius.y, 0.f);
        Vector3f wCornerCamera = Normalize(Vector3f(cameraFromRaster(pCorner)));
        cosTotalWidth = wCornerCamera.z;
        DCHECK_LT(.9999 * cosTotalWidth, std::cos(Radians(fov / 2)));

        // Compute image plane area at $z=1$ for _StereoscopicCamera_
        Point2i res = film.FullResolution();
        Point3f pMin = cameraFromRaster(Point3f(0, 0, 0));
        Point3f pMax = cameraFromRaster(Point3f(res.x, res.y, 0));
        pMin /= pMin.z;
        pMax /= pMax.z;
        A = std::abs((pMax.x - pMin.x) * (pMax.y - pMin.y));

        // add of eyeLocation computation
        eyeLocation = (view=="left") ? Point3f(-eyeDistance/2.0, 0, 0) :
        Point3f(eyeDistance/2.0, 0, 0);

        // Compute minimum differentials for _StereoscopicCamera_
        FindMinimumDifferentials(this);
    }

    static StereoscopicCamera *Create(const ParameterDictionary &parameters,
                                     const CameraTransform &cameraTransform,
                                     FilmHandle film, MediumHandle medium,
                                     const FileLoc *loc, Allocator alloc = {});

    PBRT_CPU_GPU
    pstd::optional<CameraRay> GenerateRay(CameraSample sample,
                                            SampledWavelengths &lambda) const;

    PBRT_CPU_GPU
    pstd::optional<CameraRayDifferential> GenerateRayDifferential(
        const CameraSample &sample, SampledWavelengths &lambda) const;

    std::string ToString() const;

  private:
    // StereoscopicCamera Private Members
    Vector3f dxCamera, dyCamera;
    Float cosTotalWidth;
    Float A;
    Point3f eyeLocation; // origin in relation to the position of the eye
};
// P3D updates

// P3D updates
// AutoStereoscopicCamera Declarations
class AutoStereoscopicCamera : public PerspectiveCamera {
 public:

    // AutoStereoscopicCamera Public Methods
    AutoStereoscopicCamera(CameraBaseParameters baseParameters, Float fov,
                      const Bounds2f &screenWindow, Float lensRadius, Float focalDistance, 
                      int viewId, int nbView, Float eyeDistance)
        : PerspectiveCamera(baseParameters, fov, screenWindow,
                           lensRadius, focalDistance) {
        // Compute differential changes in origin for perspective camera rays
        dxCamera =
            cameraFromRaster(Point3f(1, 0, 0)) - cameraFromRaster(Point3f(0, 0, 0));
        dyCamera =
            cameraFromRaster(Point3f(0, 1, 0)) - cameraFromRaster(Point3f(0, 0, 0));

        // Compute _cosTotalWidth_ for perspective camera
        Point2f radius = Point2f(film.GetFilter().Radius());
        Point3f pCorner(-radius.x, -radius.y, 0.f);
        Vector3f wCornerCamera = Normalize(Vector3f(cameraFromRaster(pCorner)));
        cosTotalWidth = wCornerCamera.z;
        DCHECK_LT(.9999 * cosTotalWidth, std::cos(Radians(fov / 2)));

        // Compute image plane area at $z=1$ for _AutoStereoscopicCamera_
        Point2i res = film.FullResolution();
        Point3f pMin = cameraFromRaster(Point3f(0, 0, 0));
        Point3f pMax = cameraFromRaster(Point3f(res.x, res.y, 0));
        pMin /= pMin.z;
        pMax /= pMax.z;
        A = std::abs((pMax.x - pMin.x) * (pMax.y - pMin.y));

        // add of eyeLocation computation
        // offset of the origin of the rays according to the position of the eye
        Float totalGap = (nbView - 1) * eyeDistance; // gap between the two extreme views
        Float offset = -totalGap * 0.5 + (viewId - 1) * eyeDistance;
        eyeLocation =  Point3f(offset, 0, 0);

        // Compute minimum differentials for _AutoStereoscopicCamera_
        FindMinimumDifferentials(this);
    }
    
    static AutoStereoscopicCamera *Create(const ParameterDictionary &parameters,
                                     const CameraTransform &cameraTransform,
                                     FilmHandle film, MediumHandle medium,
                                     const FileLoc *loc, Allocator alloc = {});

    PBRT_CPU_GPU
    pstd::optional<CameraRay> GenerateRay(CameraSample sample,
                                            SampledWavelengths &lambda) const;

    PBRT_CPU_GPU
    pstd::optional<CameraRayDifferential> GenerateRayDifferential(
        const CameraSample &sample, SampledWavelengths &lambda) const;

    std::string ToString() const;

  private:
    // AutoStereoscopicCamera Private Members
    Vector3f dxCamera, dyCamera;
    Float cosTotalWidth;
    Float A;
    Point3f eyeLocation; // origin in relation to the position of the eye
};
// P3D updates

inline pstd::optional<CameraRay> CameraHandle::GenerateRay(
    CameraSample sample, SampledWavelengths &lambda) const {
=======
inline pstd::optional<CameraRay> Camera::GenerateRay(CameraSample sample,
                                                     SampledWavelengths &lambda) const {
>>>>>>> 31748b87
    auto generate = [&](auto ptr) { return ptr->GenerateRay(sample, lambda); };
    return Dispatch(generate);
}

inline Film Camera::GetFilm() const {
    auto getfilm = [&](auto ptr) { return ptr->GetFilm(); };
    return Dispatch(getfilm);
}

inline Float Camera::SampleTime(Float u) const {
    auto sample = [&](auto ptr) { return ptr->SampleTime(u); };
    return Dispatch(sample);
}

inline const CameraTransform &Camera::GetCameraTransform() const {
    auto gtc = [&](auto ptr) -> auto && { return ptr->GetCameraTransform(); };
    return DispatchCRef(gtc);
}

}  // namespace pbrt

#endif  // PBRT_CAMERAS_H<|MERGE_RESOLUTION|>--- conflicted
+++ resolved
@@ -550,7 +550,6 @@
     pstd::vector<Bounds2f> exitPupilBounds;
 };
 
-<<<<<<< HEAD
 // P3D updates
 // StereoscopicCamera Declarations
 class StereoscopicCamera : public PerspectiveCamera {
@@ -593,7 +592,7 @@
 
     static StereoscopicCamera *Create(const ParameterDictionary &parameters,
                                      const CameraTransform &cameraTransform,
-                                     FilmHandle film, MediumHandle medium,
+                                     Film film, Medium medium,
                                      const FileLoc *loc, Allocator alloc = {});
 
     PBRT_CPU_GPU
@@ -659,7 +658,7 @@
     
     static AutoStereoscopicCamera *Create(const ParameterDictionary &parameters,
                                      const CameraTransform &cameraTransform,
-                                     FilmHandle film, MediumHandle medium,
+                                     Film film, Medium medium,
                                      const FileLoc *loc, Allocator alloc = {});
 
     PBRT_CPU_GPU
@@ -681,12 +680,8 @@
 };
 // P3D updates
 
-inline pstd::optional<CameraRay> CameraHandle::GenerateRay(
-    CameraSample sample, SampledWavelengths &lambda) const {
-=======
 inline pstd::optional<CameraRay> Camera::GenerateRay(CameraSample sample,
                                                      SampledWavelengths &lambda) const {
->>>>>>> 31748b87
     auto generate = [&](auto ptr) { return ptr->GenerateRay(sample, lambda); };
     return Dispatch(generate);
 }

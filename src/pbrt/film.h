--- conflicted
+++ resolved
@@ -316,13 +316,11 @@
             pixelWindow.index = 0;
     }
 
-<<<<<<< HEAD
     PBRT_CPU_GPU
     bool UsesVisibleSurface() const { return false; }
 
     RGBFilm() = default;
-=======
->>>>>>> 31748b87
+
     RGBFilm(FilmBaseParameters p, const RGBColorSpace *colorSpace,
             Float maxComponentValue = Infinity, bool writeFP16 = true,
             Allocator alloc = {});
@@ -471,17 +469,13 @@
 }
 
 PBRT_CPU_GPU
-<<<<<<< HEAD
-inline void FilmHandle::Clear() {
+inline void Film::Clear() {
     auto cl = [&](auto ptr) { return ptr->Clear(); };
     return Dispatch(cl);
 }
 
 PBRT_CPU_GPU
-inline Float FilmHandle::Diagonal() const {
-=======
 inline Float Film::Diagonal() const {
->>>>>>> 31748b87
     auto diag = [&](auto ptr) { return ptr->Diagonal(); };
     return Dispatch(diag);
 }

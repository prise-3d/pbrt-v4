--- conflicted
+++ resolved
@@ -215,15 +215,13 @@
     const PixelSensor *GetPixelSensor() const { return sensor; }
     std::string GetFilename() const { return filename; }
 
-<<<<<<< HEAD
     // P3D Updates
     void SetFilename(std::string filename) { this->filename = filename; }
-=======
+    
     PBRT_CPU_GPU
     SampledWavelengths SampleWavelengths(Float u) const {
         return SampledWavelengths::SampleXYZ(u);
     }
->>>>>>> 2c35d0c0
 
     std::string BaseToString() const;
 

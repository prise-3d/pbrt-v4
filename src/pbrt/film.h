--- conflicted
+++ resolved
@@ -222,7 +222,6 @@
   public:
     // RGBFilm Public Methods
     PBRT_CPU_GPU
-<<<<<<< HEAD
     RGB GetPixelRGB(const Point2i &p, Float splatScale = 1) const {
 
         // P3D Updates
@@ -246,26 +245,36 @@
         // RGB rgb(0., 0., 0.);
         // Float weightSum = estimated.second;
         // P3D Updates
-
+        // if (weightSum != 0)
+        //   rgb /= weightSum;
+
+        // // Add splat value at pixel
+        // for (int c = 0; c < 3; ++c)
+        //     rgb[c] += splatScale * pixel.splatRGB[c] / filterIntegral;
+
+        // // Scale pixel value by _scale_
+        // rgb *= scale;
+
+        // // Convert _rgb_ to output RGB color space
+        // rgb = outputRGBFromSensorRGB * rgb;
+
+        // const Pixel &pixel = pixels[p];
+        // RGB rgb(pixel.rgbSum[0], pixel.rgbSum[1], pixel.rgbSum[2]);
+        // Normalize _rgb_ with weight sum
+        // Float weightSum = pixel.weightSum;
+        
         if (weightSum != 0)
-          rgb /= weightSum;
+            rgb /= weightSum;
 
         // Add splat value at pixel
         for (int c = 0; c < 3; ++c)
             rgb[c] += splatScale * pixel.splatRGB[c] / filterIntegral;
 
-        // Scale pixel value by _scale_
-        rgb *= scale;
-
         // Convert _rgb_ to output RGB color space
-        rgb = Mul<RGB>(outputRGBFromCameraRGB, rgb);
+        rgb = outputRGBFromSensorRGB * rgb;
 
         return rgb;
     }
-
-=======
-    bool UsesVisibleSurface() const { return false; }
->>>>>>> e1db1cbe
 
     PBRT_CPU_GPU
     void AddSample(const Point2i &pFilm, SampledSpectrum L,
@@ -317,7 +326,6 @@
     }
 
     PBRT_CPU_GPU
-<<<<<<< HEAD
     bool UsesVisibleSurface() const { return false; }
 
     PBRT_CPU_GPU
@@ -326,18 +334,7 @@
         // TODO : find associated weightsum index and use it
         unsigned nElements = cvalues.size();
         pstd::vector<Float> means(nElements);
-=======
-    RGB GetPixelRGB(const Point2i &p, Float splatScale = 1) const {
-        const Pixel &pixel = pixels[p];
-        RGB rgb(pixel.rgbSum[0], pixel.rgbSum[1], pixel.rgbSum[2]);
-        // Normalize _rgb_ with weight sum
-        Float weightSum = pixel.weightSum;
-        if (weightSum != 0)
-            rgb /= weightSum;
->>>>>>> e1db1cbe
-
-
-<<<<<<< HEAD
+
         for (unsigned i = 0; i < nElements; i++){
             // remove dividing by counters as we use filter weightsum later
             means[i]  = cvalues[i];
@@ -352,10 +349,6 @@
         for (unsigned i = 0; i < nElements; i++) { 
             vp.push_back(std::make_pair(means[i], i)); 
         }
-=======
-        // Convert _rgb_ to output RGB color space
-        rgb = outputRGBFromSensorRGB * rgb;
->>>>>>> e1db1cbe
 
         // means are here sorted and associated index are stored in `second`
         std::sort(vp.begin(), vp.end());
@@ -617,7 +610,6 @@
         double rgbSum[3] = {0., 0., 0.};
         double weightSum = 0.;
         AtomicDouble splatRGB[3];
-<<<<<<< HEAD
         VarianceEstimator<Float> varianceEstimator;
 
         unsigned k; // number of means clusters
@@ -633,19 +625,12 @@
     };
 
     // RGBFilm Private Members
-    Array2D<PixelMON> pixels;
-    Float scale;
-=======
-    };
-
-    // RGBFilm Private Members
->>>>>>> e1db1cbe
     const RGBColorSpace *colorSpace;
     Float maxComponentValue;
     bool writeFP16;
     Float filterIntegral;
     SquareMatrix<3> outputRGBFromSensorRGB;
-    Array2D<Pixel> pixels;
+    Array2D<PixelMON> pixels;
 };
 
 // GBufferFilm Definition

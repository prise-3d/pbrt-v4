--- conflicted
+++ resolved
@@ -205,28 +205,35 @@
                     progress.Update((waveEnd - waveStart) * tileBounds.Area());
                 });
 
-<<<<<<< HEAD
                 // Update start and end wave
                 waveStart = waveEnd;
                 waveEnd = std::min(spp, waveEnd + nextWaveSize);
                 if (!referenceImage)
                     nextWaveSize = std::min(2 * nextWaveSize, 64);
-
-                // // Write current image to disk
-                // LOG_VERBOSE("Writing image with spp = %d", waveStart);
-                // ImageMetadata metadata;
-                // metadata.renderTimeSeconds = progress.ElapsedSeconds();
-                // metadata.samplesPerPixel = waveStart;
-                // if (referenceImage) {
-                //     ImageMetadata filmMetadata;
-                //     Image filmImage = camera.GetFilm().GetImage(&filmMetadata, 1.f / waveStart);
-                //     ImageChannelValues mse =
-                //         filmImage.MSE(filmImage.AllChannelsDesc(), *referenceImage);
-                //     fprintf(mseOutFile, "%d, %.9g\n", waveStart, mse.Average());
-                //     metadata.MSE = mse.Average();
-                //     fflush(mseOutFile);
+                if (waveStart == spp)
+                    progress.Done();
+
+                // // Optionally write current image to disk
+                // if (waveStart == spp || Options->writePartialImages || referenceImage) {
+                //     LOG_VERBOSE("Writing image with spp = %d", waveStart);
+                //     ImageMetadata metadata;
+                //     metadata.renderTimeSeconds = progress.ElapsedSeconds();
+                //     metadata.samplesPerPixel = waveStart;
+                //     if (referenceImage) {
+                //         ImageMetadata filmMetadata;
+                //         Image filmImage =
+                //             camera.GetFilm().GetImage(&filmMetadata, 1.f / waveStart);
+                //         ImageChannelValues mse =
+                //             filmImage.MSE(filmImage.AllChannelsDesc(), *referenceImage);
+                //         fprintf(mseOutFile, "%d, %.9g\n", waveStart, mse.Average());
+                //         metadata.MSE = mse.Average();
+                //         fflush(mseOutFile);
+                //     }
+                //     if (waveStart == spp || Options->writePartialImages) {
+                //         camera.InitMetadata(&metadata);
+                //         camera.GetFilm().WriteImage(metadata, 1.0f / waveStart);
+                //     }
                 // }
-                // camera.InitMetadata(&metadata);
             }
 
             ImageMetadata metadata; // by default empty metadata
@@ -234,60 +241,9 @@
 
             if (mseOutFile)
                 fclose(mseOutFile);
-            progress.Done();
+            DisconnectFromDisplayServer();
             LOG_VERBOSE("Rendering of image is finished");
         }
-=======
-    if (Options->recordPixelStatistics)
-        StatsEnablePixelStats(pixelBounds,
-                              RemoveExtension(camera.GetFilm().GetFilename()));
-    // Handle MSE reference image, if provided
-    pstd::optional<Image> referenceImage;
-    FILE *mseOutFile = nullptr;
-    if (!Options->mseReferenceImage.empty()) {
-        auto mse = Image::Read(Options->mseReferenceImage);
-        referenceImage = mse.image;
-
-        Bounds2i msePixelBounds =
-            mse.metadata.pixelBounds
-                ? *mse.metadata.pixelBounds
-                : Bounds2i(Point2i(0, 0), referenceImage->Resolution());
-        if (!Inside(pixelBounds, msePixelBounds))
-            ErrorExit("Output image pixel bounds %s aren't inside the MSE "
-                      "image's pixel bounds %s.",
-                      pixelBounds, msePixelBounds);
-
-        // Transform the pixelBounds of the image we're rendering to the
-        // coordinate system with msePixelBounds.pMin at the origin, which
-        // in turn gives us the section of the MSE image to crop. (This is
-        // complicated by the fact that Image doesn't support pixel
-        // bounds...)
-        Bounds2i cropBounds(Point2i(pixelBounds.pMin - msePixelBounds.pMin),
-                            Point2i(pixelBounds.pMax - msePixelBounds.pMin));
-        *referenceImage = referenceImage->Crop(cropBounds);
-        CHECK_EQ(referenceImage->Resolution(), Point2i(pixelBounds.Diagonal()));
-
-        mseOutFile = fopen(Options->mseReferenceOutput.c_str(), "w");
-        if (!mseOutFile)
-            ErrorExit("%s: %s", Options->mseReferenceOutput, ErrorString());
-    }
-
-    // Connect to display server if needed
-    if (!Options->displayServer.empty()) {
-        FilmHandle film = camera.GetFilm();
-        DisplayDynamic(film.GetFilename(), Point2i(pixelBounds.Diagonal()),
-                       {"R", "G", "B"},
-                       [&](Bounds2i b, pstd::span<pstd::span<Float>> displayValue) {
-                           int index = 0;
-                           for (Point2i p : b) {
-                               RGB rgb = film.GetPixelRGB(pixelBounds.pMin + p,
-                                                          2.f / (waveStart + waveEnd));
-                               for (int c = 0; c < 3; ++c)
-                                   displayValue[c][index] = rgb[c];
-                               ++index;
-                           }
-                       });
->>>>>>> e1db1cbe
     }
     else{
 
@@ -416,8 +372,8 @@
             });
 
             // Update start and end wave
-            waveStart = waveEnd;
-            waveEnd = std::min(spp, waveEnd + nextWaveSize);
+            // waveStart = waveEnd;
+            // waveEnd = std::min(spp, waveEnd + nextWaveSize);
 
             // if (!referenceImage)
             //     nextWaveSize = std::min(2 * nextWaveSize, 64);
@@ -439,6 +395,36 @@
             // }
             // camera.InitMetadata(&metadata);
 
+            // Update start and end wave
+            waveStart = waveEnd;
+            waveEnd = std::min(spp, waveEnd + nextWaveSize);
+            // if (!referenceImage)
+            //     nextWaveSize = std::min(2 * nextWaveSize, 64);
+            if (waveStart == spp)
+                progress.Done();
+
+            // // Optionally write current image to disk
+            // if (waveStart == spp || Options->writePartialImages || referenceImage) {
+            //     LOG_VERBOSE("Writing image with spp = %d", waveStart);
+            //     ImageMetadata metadata;
+            //     metadata.renderTimeSeconds = progress.ElapsedSeconds();
+            //     metadata.samplesPerPixel = waveStart;
+            //     if (referenceImage) {
+            //         ImageMetadata filmMetadata;
+            //         Image filmImage =
+            //             camera.GetFilm().GetImage(&filmMetadata, 1.f / waveStart);
+            //         ImageChannelValues mse =
+            //             filmImage.MSE(filmImage.AllChannelsDesc(), *referenceImage);
+            //         fprintf(mseOutFile, "%d, %.9g\n", waveStart, mse.Average());
+            //         metadata.MSE = mse.Average();
+            //         fflush(mseOutFile);
+            //     }
+            //     if (waveStart == spp || Options->writePartialImages) {
+            //         camera.InitMetadata(&metadata);
+            //         camera.GetFilm().WriteImage(metadata, 1.0f / waveStart);
+            //     }
+            // }
+
             if (waveStart % *Options->pixelSamples == 0) {
                 
                 std::cout << std::endl;
@@ -448,56 +434,13 @@
                 camera.GetFilm().WriteImage(metadata, 1.0f / waveStart, imageCounter);
                 imageCounter++;
             }
-<<<<<<< HEAD
         }
 
         if (mseOutFile)
             fclose(mseOutFile);
-        progress.Done();
+        DisconnectFromDisplayServer();
         LOG_VERBOSE("Rendering of image is finished");
     }
-=======
-            PBRT_DBG("Finished image tile (%d,%d)-(%d,%d)\n", tileBounds.pMin.x,
-                     tileBounds.pMin.y, tileBounds.pMax.x, tileBounds.pMax.y);
-            progress.Update((waveEnd - waveStart) * tileBounds.Area());
-        });
-
-        // Update start and end wave
-        waveStart = waveEnd;
-        waveEnd = std::min(spp, waveEnd + nextWaveSize);
-        if (!referenceImage)
-            nextWaveSize = std::min(2 * nextWaveSize, 64);
-        if (waveStart == spp)
-            progress.Done();
-
-        // Optionally write current image to disk
-        if (waveStart == spp || Options->writePartialImages || referenceImage) {
-            LOG_VERBOSE("Writing image with spp = %d", waveStart);
-            ImageMetadata metadata;
-            metadata.renderTimeSeconds = progress.ElapsedSeconds();
-            metadata.samplesPerPixel = waveStart;
-            if (referenceImage) {
-                ImageMetadata filmMetadata;
-                Image filmImage =
-                    camera.GetFilm().GetImage(&filmMetadata, 1.f / waveStart);
-                ImageChannelValues mse =
-                    filmImage.MSE(filmImage.AllChannelsDesc(), *referenceImage);
-                fprintf(mseOutFile, "%d, %.9g\n", waveStart, mse.Average());
-                metadata.MSE = mse.Average();
-                fflush(mseOutFile);
-            }
-            if (waveStart == spp || Options->writePartialImages) {
-                camera.InitMetadata(&metadata);
-                camera.GetFilm().WriteImage(metadata, 1.0f / waveStart);
-            }
-        }
-    }
-
-    if (mseOutFile)
-        fclose(mseOutFile);
-    DisconnectFromDisplayServer();
-    LOG_VERBOSE("Rendering finished");
->>>>>>> e1db1cbe
 }
 
 // RayIntegrator Method Definitions

--- conflicted
+++ resolved
@@ -502,13 +502,9 @@
     filterIntegral = filter.Integral();
     CHECK(!pixelBounds.IsEmpty());
     CHECK(colorSpace != nullptr);
-<<<<<<< HEAD
+
     filmPixelMemory += pixelBounds.Area() * sizeof(PixelMON);
-    outputRGBFromCameraRGB = colorSpace->RGBFromXYZ * sensor->XYZFromCameraRGB;
-=======
-    filmPixelMemory += pixelBounds.Area() * sizeof(Pixel);
     outputRGBFromSensorRGB = colorSpace->RGBFromXYZ * sensor->XYZFromSensorRGB;
->>>>>>> e1db1cbe
 }
 
 SampledWavelengths RGBFilm::SampleWavelengths(Float u) const {
@@ -610,16 +606,13 @@
     metadata->fullResolution = fullResolution;
     metadata->colorSpace = colorSpace;
 
-<<<<<<< HEAD
-    Float varianceSum = 0;
-    for (Point2i p : pixelBounds) {
-        const PixelMON &pixel = pixels[p];
-        varianceSum += Float(pixel.varianceEstimator.Variance());
-    }
-    metadata->estimatedVariance = varianceSum / pixelBounds.Area();
-
-=======
->>>>>>> e1db1cbe
+    // Float varianceSum = 0;
+    // for (Point2i p : pixelBounds) {
+    //     const PixelMON &pixel = pixels[p];
+    //     varianceSum += Float(pixel.varianceEstimator.Variance());
+    // }
+    // metadata->estimatedVariance = varianceSum / pixelBounds.Area();
+
     return image;
 }
 
@@ -632,102 +625,101 @@
 RGBFilm *RGBFilm::Create(const ParameterDictionary &parameters, Float exposureTime,
                          FilterHandle filter, const RGBColorSpace *colorSpace,
                          const FileLoc *loc, Allocator alloc) {
-<<<<<<< HEAD
     
+    // TODO : remove whole comment
     // P3D updates : create here sub-folder where to save image
     
-    std::string filename = parameters.GetOneString("filename", "");
-    if (!Options->imageFile.empty()) {
-        if (!filename.empty())
-            Warning(loc,
-                    "Output filename supplied on command line, \"%s\" will "
-                    "override "
-                    "filename provided in scene description file, \"%s\".",
-                    Options->imageFile, filename);
-        filename = Options->imageFile;
-    } else if (filename.empty())
-        filename = "pbrt.exr";
-
-    Point2i fullResolution(parameters.GetOneInt("xresolution", 1280),
-                           parameters.GetOneInt("yresolution", 720));
-    if (Options->quickRender) {
-        fullResolution.x = std::max(1, fullResolution.x / 4);
-        fullResolution.y = std::max(1, fullResolution.y / 4);
-    }
-
-    Bounds2i pixelBounds(Point2i(0, 0), fullResolution);
-    std::vector<int> pb = parameters.GetIntArray("pixelbounds");
-    if (Options->pixelBounds) {
-        Bounds2i newBounds = *Options->pixelBounds;
-        if (Intersect(newBounds, pixelBounds) != newBounds)
-            Warning(loc, "Supplied pixel bounds extend beyond image "
-                         "resolution. Clamping.");
-        pixelBounds = Intersect(newBounds, pixelBounds);
-
-        if (!pb.empty())
-            Warning(loc, "Both pixel bounds and crop window were specified. Using the "
-                         "crop window.");
-    } else if (!pb.empty()) {
-        if (pb.size() != 4)
-            Error(loc, "%d values supplied for \"pixelbounds\". Expected 4.",
-                  int(pb.size()));
-        else {
-            Bounds2i newBounds = Bounds2i({pb[0], pb[2]}, {pb[1], pb[3]});
-            if (Intersect(newBounds, pixelBounds) != newBounds)
-                Warning(loc, "Supplied pixel bounds extend beyond image "
-                             "resolution. Clamping.");
-            pixelBounds = Intersect(newBounds, pixelBounds);
-        }
-    }
-
-    std::vector<Float> cr = parameters.GetFloatArray("cropwindow");
-    if (Options->cropWindow) {
-        Bounds2f crop = *Options->cropWindow;
-        // Compute film image bounds
-        pixelBounds = Bounds2i(Point2i(std::ceil(fullResolution.x * crop.pMin.x),
-                                       std::ceil(fullResolution.y * crop.pMin.y)),
-                               Point2i(std::ceil(fullResolution.x * crop.pMax.x),
-                                       std::ceil(fullResolution.y * crop.pMax.y)));
-
-        if (!cr.empty())
-            Warning(loc, "Crop window supplied on command line will override "
-                         "crop window specified with Film.");
-        if (Options->pixelBounds || !pb.empty())
-            Warning(loc, "Both pixel bounds and crop window were specified. Using the "
-                         "crop window.");
-    } else if (!cr.empty()) {
-        if (Options->pixelBounds)
-            Warning(loc, "Ignoring \"cropwindow\" since pixel bounds were specified "
-                         "on the command line.");
-        else if (cr.size() == 4) {
-            if (!pb.empty())
-                Warning(loc, "Both pixel bounds and crop window were "
-                             "specified. Using the "
-                             "crop window.");
-
-            Bounds2f crop;
-            crop.pMin.x = Clamp(std::min(cr[0], cr[1]), 0.f, 1.f);
-            crop.pMax.x = Clamp(std::max(cr[0], cr[1]), 0.f, 1.f);
-            crop.pMin.y = Clamp(std::min(cr[2], cr[3]), 0.f, 1.f);
-            crop.pMax.y = Clamp(std::max(cr[2], cr[3]), 0.f, 1.f);
-
-            // Compute film image bounds
-            pixelBounds = Bounds2i(Point2i(std::ceil(fullResolution.x * crop.pMin.x),
-                                           std::ceil(fullResolution.y * crop.pMin.y)),
-                                   Point2i(std::ceil(fullResolution.x * crop.pMax.x),
-                                           std::ceil(fullResolution.y * crop.pMax.y)));
-        } else
-            Error(loc, "%d values supplied for \"cropwindow\". Expected 4.",
-                  (int)cr.size());
-    }
-
-    if (pixelBounds.IsEmpty())
-        ErrorExit(loc, "Degenerate pixel bounds provided to film: %s.", pixelBounds);
-
-    Float scale = parameters.GetOneFloat("scale", 1.);
-    Float diagonal = parameters.GetOneFloat("diagonal", 35.);
-=======
->>>>>>> e1db1cbe
+    // std::string filename = parameters.GetOneString("filename", "");
+    // if (!Options->imageFile.empty()) {
+    //     if (!filename.empty())
+    //         Warning(loc,
+    //                 "Output filename supplied on command line, \"%s\" will "
+    //                 "override "
+    //                 "filename provided in scene description file, \"%s\".",
+    //                 Options->imageFile, filename);
+    //     filename = Options->imageFile;
+    // } else if (filename.empty())
+    //     filename = "pbrt.exr";
+
+    // Point2i fullResolution(parameters.GetOneInt("xresolution", 1280),
+    //                        parameters.GetOneInt("yresolution", 720));
+    // if (Options->quickRender) {
+    //     fullResolution.x = std::max(1, fullResolution.x / 4);
+    //     fullResolution.y = std::max(1, fullResolution.y / 4);
+    // }
+
+    // Bounds2i pixelBounds(Point2i(0, 0), fullResolution);
+    // std::vector<int> pb = parameters.GetIntArray("pixelbounds");
+    // if (Options->pixelBounds) {
+    //     Bounds2i newBounds = *Options->pixelBounds;
+    //     if (Intersect(newBounds, pixelBounds) != newBounds)
+    //         Warning(loc, "Supplied pixel bounds extend beyond image "
+    //                      "resolution. Clamping.");
+    //     pixelBounds = Intersect(newBounds, pixelBounds);
+
+    //     if (!pb.empty())
+    //         Warning(loc, "Both pixel bounds and crop window were specified. Using the "
+    //                      "crop window.");
+    // } else if (!pb.empty()) {
+    //     if (pb.size() != 4)
+    //         Error(loc, "%d values supplied for \"pixelbounds\". Expected 4.",
+    //               int(pb.size()));
+    //     else {
+    //         Bounds2i newBounds = Bounds2i({pb[0], pb[2]}, {pb[1], pb[3]});
+    //         if (Intersect(newBounds, pixelBounds) != newBounds)
+    //             Warning(loc, "Supplied pixel bounds extend beyond image "
+    //                          "resolution. Clamping.");
+    //         pixelBounds = Intersect(newBounds, pixelBounds);
+    //     }
+    // }
+
+    // std::vector<Float> cr = parameters.GetFloatArray("cropwindow");
+    // if (Options->cropWindow) {
+    //     Bounds2f crop = *Options->cropWindow;
+    //     // Compute film image bounds
+    //     pixelBounds = Bounds2i(Point2i(std::ceil(fullResolution.x * crop.pMin.x),
+    //                                    std::ceil(fullResolution.y * crop.pMin.y)),
+    //                            Point2i(std::ceil(fullResolution.x * crop.pMax.x),
+    //                                    std::ceil(fullResolution.y * crop.pMax.y)));
+
+    //     if (!cr.empty())
+    //         Warning(loc, "Crop window supplied on command line will override "
+    //                      "crop window specified with Film.");
+    //     if (Options->pixelBounds || !pb.empty())
+    //         Warning(loc, "Both pixel bounds and crop window were specified. Using the "
+    //                      "crop window.");
+    // } else if (!cr.empty()) {
+    //     if (Options->pixelBounds)
+    //         Warning(loc, "Ignoring \"cropwindow\" since pixel bounds were specified "
+    //                      "on the command line.");
+    //     else if (cr.size() == 4) {
+    //         if (!pb.empty())
+    //             Warning(loc, "Both pixel bounds and crop window were "
+    //                          "specified. Using the "
+    //                          "crop window.");
+
+    //         Bounds2f crop;
+    //         crop.pMin.x = Clamp(std::min(cr[0], cr[1]), 0.f, 1.f);
+    //         crop.pMax.x = Clamp(std::max(cr[0], cr[1]), 0.f, 1.f);
+    //         crop.pMin.y = Clamp(std::min(cr[2], cr[3]), 0.f, 1.f);
+    //         crop.pMax.y = Clamp(std::max(cr[2], cr[3]), 0.f, 1.f);
+
+    //         // Compute film image bounds
+    //         pixelBounds = Bounds2i(Point2i(std::ceil(fullResolution.x * crop.pMin.x),
+    //                                        std::ceil(fullResolution.y * crop.pMin.y)),
+    //                                Point2i(std::ceil(fullResolution.x * crop.pMax.x),
+    //                                        std::ceil(fullResolution.y * crop.pMax.y)));
+    //     } else
+    //         Error(loc, "%d values supplied for \"cropwindow\". Expected 4.",
+    //               (int)cr.size());
+    // }
+
+    // if (pixelBounds.IsEmpty())
+    //     ErrorExit(loc, "Degenerate pixel bounds provided to film: %s.", pixelBounds);
+
+    // Float scale = parameters.GetOneFloat("scale", 1.);
+    // Float diagonal = parameters.GetOneFloat("diagonal", 35.);
+
     Float maxComponentValue = parameters.GetOneFloat("maxcomponentvalue", Infinity);
     bool writeFP16 = parameters.GetOneBool("savefp16", true);
 

// pbrt is Copyright(c) 1998-2020 Matt Pharr, Wenzel Jakob, and Greg Humphreys.
// The pbrt source code is licensed under the Apache License, Version 2.0.
// SPDX: Apache-2.0

// PhysLight code contributed by Anders Langlands and Luca Fascione
// Copyright (c) 2020, Weta Digital, Ltd.
// SPDX-License-Identifier: Apache-2.0

#include <pbrt/film.h>

#include <pbrt/bsdf.h>
#include <pbrt/cameras.h>
#include <pbrt/filters.h>
#include <pbrt/options.h>
#include <pbrt/paramdict.h>
#include <pbrt/util/bluenoise.h>
#include <pbrt/util/check.h>
#include <pbrt/util/color.h>
#include <pbrt/util/colorspace.h>
#include <pbrt/util/error.h>
#include <pbrt/util/file.h>
#include <pbrt/util/image.h>
#include <pbrt/util/lowdiscrepancy.h>
#include <pbrt/util/memory.h>
#include <pbrt/util/parallel.h>
#include <pbrt/util/print.h>
#include <pbrt/util/spectrum.h>
#include <pbrt/util/stats.h>
#include <pbrt/util/transform.h>

#include <sys/stat.h>
#include <fstream>

namespace pbrt {

void Film::AddSplat(const Point2f &p, SampledSpectrum v,
                    const SampledWavelengths &lambda) {
    auto splat = [&](auto ptr) { return ptr->AddSplat(p, v, lambda); };
    return Dispatch(splat);
}

<<<<<<< HEAD
// P3D updates: use of image index to save image
void FilmHandle::WriteImage(ImageMetadata metadata, Float splatScale, unsigned imageIndex) {
    auto write = [&](auto ptr) { return ptr->WriteImage(metadata, splatScale, imageIndex); };
=======
void Film::WriteImage(ImageMetadata metadata, Float splatScale) {
    auto write = [&](auto ptr) { return ptr->WriteImage(metadata, splatScale); };
>>>>>>> 31748b87
    return DispatchCPU(write);
}

Image Film::GetImage(ImageMetadata *metadata, Float splatScale) {
    auto get = [&](auto ptr) { return ptr->GetImage(metadata, splatScale); };
    return DispatchCPU(get);
}

std::string Film::ToString() const {
    if (ptr() == nullptr)
        return "(nullptr)";

    auto ts = [&](auto ptr) { return ptr->ToString(); };
    return DispatchCPU(ts);
}

std::string Film::GetFilename() const {
    auto get = [&](auto ptr) { return ptr->GetFilename(); };
    return DispatchCPU(get);
}

void FilmHandle::SetFilename(std::string filename) {
    auto get = [&](auto ptr) { return ptr->SetFilename(filename); };
    return DispatchCPU(get);
}

// FilmBaseParameters Method Definitions
FilmBaseParameters::FilmBaseParameters(const ParameterDictionary &parameters,
                                       Filter filter, const PixelSensor *sensor,
                                       const FileLoc *loc)
    : filter(filter), sensor(sensor) {
    filename = parameters.GetOneString("filename", "");
    if (!Options->imageFile.empty()) {
        if (!filename.empty())
            Warning(loc,
                    "Output filename supplied on command line, \"%s\" will "
                    "override "
                    "filename provided in scene description file, \"%s\".",
                    Options->imageFile, filename);
        filename = Options->imageFile;
    } else if (filename.empty())
        filename = "pbrt.exr";

    fullResolution = Point2i(parameters.GetOneInt("xresolution", 1280),
                             parameters.GetOneInt("yresolution", 720));
    if (Options->quickRender) {
        fullResolution.x = std::max(1, fullResolution.x / 4);
        fullResolution.y = std::max(1, fullResolution.y / 4);
    }

    pixelBounds = Bounds2i(Point2i(0, 0), fullResolution);
    std::vector<int> pb = parameters.GetIntArray("pixelbounds");
    if (Options->pixelBounds) {
        Bounds2i newBounds = *Options->pixelBounds;
        if (Intersect(newBounds, pixelBounds) != newBounds)
            Warning(loc, "Supplied pixel bounds extend beyond image "
                         "resolution. Clamping.");
        pixelBounds = Intersect(newBounds, pixelBounds);

        if (!pb.empty())
            Warning(loc, "Both pixel bounds and crop window were specified. Using the "
                         "crop window.");
    } else if (!pb.empty()) {
        if (pb.size() != 4)
            Error(loc, "%d values supplied for \"pixelbounds\". Expected 4.",
                  int(pb.size()));
        else {
            Bounds2i newBounds = Bounds2i({pb[0], pb[2]}, {pb[1], pb[3]});
            if (Intersect(newBounds, pixelBounds) != newBounds)
                Warning(loc, "Supplied pixel bounds extend beyond image "
                             "resolution. Clamping.");
            pixelBounds = Intersect(newBounds, pixelBounds);
        }
    }

    std::vector<Float> cr = parameters.GetFloatArray("cropwindow");
    if (Options->cropWindow) {
        Bounds2f crop = *Options->cropWindow;
        // Compute film image bounds
        pixelBounds = Bounds2i(Point2i(std::ceil(fullResolution.x * crop.pMin.x),
                                       std::ceil(fullResolution.y * crop.pMin.y)),
                               Point2i(std::ceil(fullResolution.x * crop.pMax.x),
                                       std::ceil(fullResolution.y * crop.pMax.y)));

        if (!cr.empty())
            Warning(loc, "Crop window supplied on command line will override "
                         "crop window specified with Film.");
        if (Options->pixelBounds || !pb.empty())
            Warning(loc, "Both pixel bounds and crop window were specified. Using the "
                         "crop window.");
    } else if (!cr.empty()) {
        if (Options->pixelBounds)
            Warning(loc, "Ignoring \"cropwindow\" since pixel bounds were specified "
                         "on the command line.");
        else if (cr.size() == 4) {
            if (!pb.empty())
                Warning(loc, "Both pixel bounds and crop window were "
                             "specified. Using the "
                             "crop window.");

            Bounds2f crop;
            crop.pMin.x = Clamp(std::min(cr[0], cr[1]), 0.f, 1.f);
            crop.pMax.x = Clamp(std::max(cr[0], cr[1]), 0.f, 1.f);
            crop.pMin.y = Clamp(std::min(cr[2], cr[3]), 0.f, 1.f);
            crop.pMax.y = Clamp(std::max(cr[2], cr[3]), 0.f, 1.f);

            // Compute film image bounds
            pixelBounds = Bounds2i(Point2i(std::ceil(fullResolution.x * crop.pMin.x),
                                           std::ceil(fullResolution.y * crop.pMin.y)),
                                   Point2i(std::ceil(fullResolution.x * crop.pMax.x),
                                           std::ceil(fullResolution.y * crop.pMax.y)));
        } else
            Error(loc, "%d values supplied for \"cropwindow\". Expected 4.",
                  (int)cr.size());
    }

    if (pixelBounds.IsEmpty())
        ErrorExit(loc, "Degenerate pixel bounds provided to film: %s.", pixelBounds);

    diagonal = parameters.GetOneFloat("diagonal", 35.);
}

// FilmBase Method Definitions
Bounds2f FilmBase::SampleBounds() const {
    Vector2f radius = filter.Radius();
    return Bounds2f(pixelBounds.pMin - radius + Vector2f(0.5f, 0.5f),
                    pixelBounds.pMax + radius - Vector2f(0.5f, 0.5f));
}

std::string FilmBase::BaseToString() const {
    return StringPrintf("fullResolution: %s diagonal: %f filter: %s filename: %s "
                        "pixelBounds: %s",
                        fullResolution, diagonal, filter, filename, pixelBounds);
}

// VisibleSurface Method Definitions
VisibleSurface::VisibleSurface(const SurfaceInteraction &si,
                               const CameraTransform &cameraTransform,
                               const SampledSpectrum &albedo,
                               const SampledWavelengths &lambda)
    : albedo(albedo) {
    set = true;
    // Initialize geometric _VisibleSurface_ members
    Transform cameraFromRender = cameraTransform.CameraFromRender(si.time);
    p = cameraFromRender(si.p());
    Vector3f wo = cameraFromRender(si.wo);
    n = FaceForward(cameraFromRender(si.n), wo);
    ns = FaceForward(cameraFromRender(si.shading.n), wo);
    time = si.time;
    dzdx = cameraFromRender(si.dpdx).z;
    dzdy = cameraFromRender(si.dpdy).z;
}

std::string VisibleSurface::ToString() const {
    return StringPrintf("[ VisibleSurface set: %s p: %s n: %s ns: %s dzdx: %f dzdy: %f "
                        "time: %f albedo: %s ]",
                        set, p, n, ns, dzdx, dzdy, time, albedo);
}

// PixelSensor Method Definitions
PixelSensor *PixelSensor::Create(const ParameterDictionary &parameters,
                                 const RGBColorSpace *colorSpace, Float exposureTime,
                                 const FileLoc *loc, Allocator alloc) {
    // Imaging ratio parameters
    // The defaults here represent a "passthrough" setup such that the imaging
    // ratio will be exactly 1. This is a useful default since scenes that
    // weren't authored with a physical camera in mind will render as expected.
    Float ISO = parameters.GetOneFloat("iso", 100.);
    Float whiteBalanceTemp = parameters.GetOneFloat("whitebalance", 0);

    std::string sensorName = parameters.GetOneString("sensor", "cie1931");

    // Pass through 0 for cie1931 if it's unspecified so that it doesn't do
    // any white balancing. For actual sensors, 6500 is the default...
    if (sensorName != "cie1931" && whiteBalanceTemp == 0)
        whiteBalanceTemp = 6500;

    // Note: in the talk we mention using 312.5 for historical reasons. The
    // choice of 100 here just means that the other parameters make nice
    // "round" numbers like 1 and 100.
    Float imagingRatio = exposureTime * ISO / 100;

    if (sensorName == "cie1931") {
        return alloc.new_object<PixelSensor>(colorSpace, whiteBalanceTemp, imagingRatio,
                                             alloc);
    } else {
        Spectrum r = GetNamedSpectrum(sensorName + "_r");
        Spectrum g = GetNamedSpectrum(sensorName + "_g");
        Spectrum b = GetNamedSpectrum(sensorName + "_b");

        if (!r || !g || !b)
            ErrorExit(loc, "%s: unknown sensor type", sensorName);

        return alloc.new_object<PixelSensor>(r, g, b, colorSpace, whiteBalanceTemp,
                                             imagingRatio, alloc);
    }
}

PixelSensor *PixelSensor::CreateDefault(Allocator alloc) {
    return Create(ParameterDictionary(), RGBColorSpace::sRGB, 1.0, nullptr, alloc);
}

// Swatch reflectances are taken from Danny Pascale's Macbeth chart measurements
// BabelColor ColorChecker data: Copyright (c) 2004-2012 Danny Pascale
// (www.babelcolor.com); used by permission.
// http://www.babelcolor.com/index_htm_files/ColorChecker_RGB_and_spectra.zip
Spectrum PixelSensor::swatchReflectances[nSwatchReflectances]{
    PiecewiseLinearSpectrum::FromInterleaved(
        {380.0, 0.055, 390.0, 0.058, 400.0, 0.061, 410.0, 0.062, 420.0, 0.062, 430.0,
         0.062, 440.0, 0.062, 450.0, 0.062, 460.0, 0.062, 470.0, 0.062, 480.0, 0.062,
         490.0, 0.063, 500.0, 0.065, 510.0, 0.070, 520.0, 0.076, 530.0, 0.079, 540.0,
         0.081, 550.0, 0.084, 560.0, 0.091, 570.0, 0.103, 580.0, 0.119, 590.0, 0.134,
         600.0, 0.143, 610.0, 0.147, 620.0, 0.151, 630.0, 0.158, 640.0, 0.168, 650.0,
         0.179, 660.0, 0.188, 670.0, 0.190, 680.0, 0.186, 690.0, 0.181, 700.0, 0.182,
         710.0, 0.187, 720.0, 0.196, 730.0, 0.209},
        false, Allocator()),
    PiecewiseLinearSpectrum::FromInterleaved(
        {380.0, 0.117, 390.0, 0.143, 400.0, 0.175, 410.0, 0.191, 420.0, 0.196, 430.0,
         0.199, 440.0, 0.204, 450.0, 0.213, 460.0, 0.228, 470.0, 0.251, 480.0, 0.280,
         490.0, 0.309, 500.0, 0.329, 510.0, 0.333, 520.0, 0.315, 530.0, 0.286, 540.0,
         0.273, 550.0, 0.276, 560.0, 0.277, 570.0, 0.289, 580.0, 0.339, 590.0, 0.420,
         600.0, 0.488, 610.0, 0.525, 620.0, 0.546, 630.0, 0.562, 640.0, 0.578, 650.0,
         0.595, 660.0, 0.612, 670.0, 0.625, 680.0, 0.638, 690.0, 0.656, 700.0, 0.678,
         710.0, 0.700, 720.0, 0.717, 730.0, 0.734},
        false, Allocator()),
    PiecewiseLinearSpectrum::FromInterleaved(
        {380.0, 0.130, 390.0, 0.177, 400.0, 0.251, 410.0, 0.306, 420.0, 0.324, 430.0,
         0.330, 440.0, 0.333, 450.0, 0.331, 460.0, 0.323, 470.0, 0.311, 480.0, 0.298,
         490.0, 0.285, 500.0, 0.269, 510.0, 0.250, 520.0, 0.231, 530.0, 0.214, 540.0,
         0.199, 550.0, 0.185, 560.0, 0.169, 570.0, 0.157, 580.0, 0.149, 590.0, 0.145,
         600.0, 0.142, 610.0, 0.141, 620.0, 0.141, 630.0, 0.141, 640.0, 0.143, 650.0,
         0.147, 660.0, 0.152, 670.0, 0.154, 680.0, 0.150, 690.0, 0.144, 700.0, 0.136,
         710.0, 0.132, 720.0, 0.135, 730.0, 0.147},
        false, Allocator()),
    PiecewiseLinearSpectrum::FromInterleaved(
        {380.0, 0.051, 390.0, 0.054, 400.0, 0.056, 410.0, 0.057, 420.0, 0.058, 430.0,
         0.059, 440.0, 0.060, 450.0, 0.061, 460.0, 0.062, 470.0, 0.063, 480.0, 0.065,
         490.0, 0.067, 500.0, 0.075, 510.0, 0.101, 520.0, 0.145, 530.0, 0.178, 540.0,
         0.184, 550.0, 0.170, 560.0, 0.149, 570.0, 0.133, 580.0, 0.122, 590.0, 0.115,
         600.0, 0.109, 610.0, 0.105, 620.0, 0.104, 630.0, 0.106, 640.0, 0.109, 650.0,
         0.112, 660.0, 0.114, 670.0, 0.114, 680.0, 0.112, 690.0, 0.112, 700.0, 0.115,
         710.0, 0.120, 720.0, 0.125, 730.0, 0.130},
        false, Allocator()),
    PiecewiseLinearSpectrum::FromInterleaved(
        {380.0, 0.144, 390.0, 0.198, 400.0, 0.294, 410.0, 0.375, 420.0, 0.408, 430.0,
         0.421, 440.0, 0.426, 450.0, 0.426, 460.0, 0.419, 470.0, 0.403, 480.0, 0.379,
         490.0, 0.346, 500.0, 0.311, 510.0, 0.281, 520.0, 0.254, 530.0, 0.229, 540.0,
         0.214, 550.0, 0.208, 560.0, 0.202, 570.0, 0.194, 580.0, 0.193, 590.0, 0.200,
         600.0, 0.214, 610.0, 0.230, 620.0, 0.241, 630.0, 0.254, 640.0, 0.279, 650.0,
         0.313, 660.0, 0.348, 670.0, 0.366, 680.0, 0.366, 690.0, 0.359, 700.0, 0.358,
         710.0, 0.365, 720.0, 0.377, 730.0, 0.398},
        false, Allocator()),
    PiecewiseLinearSpectrum::FromInterleaved(
        {380.0, 0.136, 390.0, 0.179, 400.0, 0.247, 410.0, 0.297, 420.0, 0.320, 430.0,
         0.337, 440.0, 0.355, 450.0, 0.381, 460.0, 0.419, 470.0, 0.466, 480.0, 0.510,
         490.0, 0.546, 500.0, 0.567, 510.0, 0.574, 520.0, 0.569, 530.0, 0.551, 540.0,
         0.524, 550.0, 0.488, 560.0, 0.445, 570.0, 0.400, 580.0, 0.350, 590.0, 0.299,
         600.0, 0.252, 610.0, 0.221, 620.0, 0.204, 630.0, 0.196, 640.0, 0.191, 650.0,
         0.188, 660.0, 0.191, 670.0, 0.199, 680.0, 0.212, 690.0, 0.223, 700.0, 0.232,
         710.0, 0.233, 720.0, 0.229, 730.0, 0.229},
        false, Allocator()),
    PiecewiseLinearSpectrum::FromInterleaved(
        {380.0, 0.054, 390.0, 0.054, 400.0, 0.053, 410.0, 0.054, 420.0, 0.054, 430.0,
         0.055, 440.0, 0.055, 450.0, 0.055, 460.0, 0.056, 470.0, 0.057, 480.0, 0.058,
         490.0, 0.061, 500.0, 0.068, 510.0, 0.089, 520.0, 0.125, 530.0, 0.154, 540.0,
         0.174, 550.0, 0.199, 560.0, 0.248, 570.0, 0.335, 580.0, 0.444, 590.0, 0.538,
         600.0, 0.587, 610.0, 0.595, 620.0, 0.591, 630.0, 0.587, 640.0, 0.584, 650.0,
         0.584, 660.0, 0.590, 670.0, 0.603, 680.0, 0.620, 690.0, 0.639, 700.0, 0.655,
         710.0, 0.663, 720.0, 0.663, 730.0, 0.667},
        false, Allocator()),
    PiecewiseLinearSpectrum::FromInterleaved(
        {380.0, 0.122, 390.0, 0.164, 400.0, 0.229, 410.0, 0.286, 420.0, 0.327, 430.0,
         0.361, 440.0, 0.388, 450.0, 0.400, 460.0, 0.392, 470.0, 0.362, 480.0, 0.316,
         490.0, 0.260, 500.0, 0.209, 510.0, 0.168, 520.0, 0.138, 530.0, 0.117, 540.0,
         0.104, 550.0, 0.096, 560.0, 0.090, 570.0, 0.086, 580.0, 0.084, 590.0, 0.084,
         600.0, 0.084, 610.0, 0.084, 620.0, 0.084, 630.0, 0.085, 640.0, 0.090, 650.0,
         0.098, 660.0, 0.109, 670.0, 0.123, 680.0, 0.143, 690.0, 0.169, 700.0, 0.205,
         710.0, 0.244, 720.0, 0.287, 730.0, 0.332},
        false, Allocator()),
    PiecewiseLinearSpectrum::FromInterleaved(
        {380.0, 0.096, 390.0, 0.115, 400.0, 0.131, 410.0, 0.135, 420.0, 0.133, 430.0,
         0.132, 440.0, 0.130, 450.0, 0.128, 460.0, 0.125, 470.0, 0.120, 480.0, 0.115,
         490.0, 0.110, 500.0, 0.105, 510.0, 0.100, 520.0, 0.095, 530.0, 0.093, 540.0,
         0.092, 550.0, 0.093, 560.0, 0.096, 570.0, 0.108, 580.0, 0.156, 590.0, 0.265,
         600.0, 0.399, 610.0, 0.500, 620.0, 0.556, 630.0, 0.579, 640.0, 0.588, 650.0,
         0.591, 660.0, 0.593, 670.0, 0.594, 680.0, 0.598, 690.0, 0.602, 700.0, 0.607,
         710.0, 0.609, 720.0, 0.609, 730.0, 0.610},
        false, Allocator()),
    PiecewiseLinearSpectrum::FromInterleaved(
        {380.0, 0.092, 390.0, 0.116, 400.0, 0.146, 410.0, 0.169, 420.0, 0.178, 430.0,
         0.173, 440.0, 0.158, 450.0, 0.139, 460.0, 0.119, 470.0, 0.101, 480.0, 0.087,
         490.0, 0.075, 500.0, 0.066, 510.0, 0.060, 520.0, 0.056, 530.0, 0.053, 540.0,
         0.051, 550.0, 0.051, 560.0, 0.052, 570.0, 0.052, 580.0, 0.051, 590.0, 0.052,
         600.0, 0.058, 610.0, 0.073, 620.0, 0.096, 630.0, 0.119, 640.0, 0.141, 650.0,
         0.166, 660.0, 0.194, 670.0, 0.227, 680.0, 0.265, 690.0, 0.309, 700.0, 0.355,
         710.0, 0.396, 720.0, 0.436, 730.0, 0.478},
        false, Allocator()),
    PiecewiseLinearSpectrum::FromInterleaved(
        {380.0, 0.061, 390.0, 0.061, 400.0, 0.062, 410.0, 0.063, 420.0, 0.064, 430.0,
         0.066, 440.0, 0.069, 450.0, 0.075, 460.0, 0.085, 470.0, 0.105, 480.0, 0.139,
         490.0, 0.192, 500.0, 0.271, 510.0, 0.376, 520.0, 0.476, 530.0, 0.531, 540.0,
         0.549, 550.0, 0.546, 560.0, 0.528, 570.0, 0.504, 580.0, 0.471, 590.0, 0.428,
         600.0, 0.381, 610.0, 0.347, 620.0, 0.327, 630.0, 0.318, 640.0, 0.312, 650.0,
         0.310, 660.0, 0.314, 670.0, 0.327, 680.0, 0.345, 690.0, 0.363, 700.0, 0.376,
         710.0, 0.381, 720.0, 0.378, 730.0, 0.379},
        false, Allocator()),
    PiecewiseLinearSpectrum::FromInterleaved(
        {380.0, 0.063, 390.0, 0.063, 400.0, 0.063, 410.0, 0.064, 420.0, 0.064, 430.0,
         0.064, 440.0, 0.065, 450.0, 0.066, 460.0, 0.067, 470.0, 0.068, 480.0, 0.071,
         490.0, 0.076, 500.0, 0.087, 510.0, 0.125, 520.0, 0.206, 530.0, 0.305, 540.0,
         0.383, 550.0, 0.431, 560.0, 0.469, 570.0, 0.518, 580.0, 0.568, 590.0, 0.607,
         600.0, 0.628, 610.0, 0.637, 620.0, 0.640, 630.0, 0.642, 640.0, 0.645, 650.0,
         0.648, 660.0, 0.651, 670.0, 0.653, 680.0, 0.657, 690.0, 0.664, 700.0, 0.673,
         710.0, 0.680, 720.0, 0.684, 730.0, 0.688},
        false, Allocator()),
    PiecewiseLinearSpectrum::FromInterleaved(
        {380.0, 0.066, 390.0, 0.079, 400.0, 0.102, 410.0, 0.146, 420.0, 0.200, 430.0,
         0.244, 440.0, 0.282, 450.0, 0.309, 460.0, 0.308, 470.0, 0.278, 480.0, 0.231,
         490.0, 0.178, 500.0, 0.130, 510.0, 0.094, 520.0, 0.070, 530.0, 0.054, 540.0,
         0.046, 550.0, 0.042, 560.0, 0.039, 570.0, 0.038, 580.0, 0.038, 590.0, 0.038,
         600.0, 0.038, 610.0, 0.039, 620.0, 0.039, 630.0, 0.040, 640.0, 0.041, 650.0,
         0.042, 660.0, 0.044, 670.0, 0.045, 680.0, 0.046, 690.0, 0.046, 700.0, 0.048,
         710.0, 0.052, 720.0, 0.057, 730.0, 0.065},
        false, Allocator()),
    PiecewiseLinearSpectrum::FromInterleaved(
        {380.0, 0.052, 390.0, 0.053, 400.0, 0.054, 410.0, 0.055, 420.0, 0.057, 430.0,
         0.059, 440.0, 0.061, 450.0, 0.066, 460.0, 0.075, 470.0, 0.093, 480.0, 0.125,
         490.0, 0.178, 500.0, 0.246, 510.0, 0.307, 520.0, 0.337, 530.0, 0.334, 540.0,
         0.317, 550.0, 0.293, 560.0, 0.262, 570.0, 0.230, 580.0, 0.198, 590.0, 0.165,
         600.0, 0.135, 610.0, 0.115, 620.0, 0.104, 630.0, 0.098, 640.0, 0.094, 650.0,
         0.092, 660.0, 0.093, 670.0, 0.097, 680.0, 0.102, 690.0, 0.108, 700.0, 0.113,
         710.0, 0.115, 720.0, 0.114, 730.0, 0.114},
        false, Allocator()),
    PiecewiseLinearSpectrum::FromInterleaved(
        {380.0, 0.050, 390.0, 0.049, 400.0, 0.048, 410.0, 0.047, 420.0, 0.047, 430.0,
         0.047, 440.0, 0.047, 450.0, 0.047, 460.0, 0.046, 470.0, 0.045, 480.0, 0.044,
         490.0, 0.044, 500.0, 0.045, 510.0, 0.046, 520.0, 0.047, 530.0, 0.048, 540.0,
         0.049, 550.0, 0.050, 560.0, 0.054, 570.0, 0.060, 580.0, 0.072, 590.0, 0.104,
         600.0, 0.178, 610.0, 0.312, 620.0, 0.467, 630.0, 0.581, 640.0, 0.644, 650.0,
         0.675, 660.0, 0.690, 670.0, 0.698, 680.0, 0.706, 690.0, 0.715, 700.0, 0.724,
         710.0, 0.730, 720.0, 0.734, 730.0, 0.738},
        false, Allocator()),
    PiecewiseLinearSpectrum::FromInterleaved(
        {380.0, 0.058, 390.0, 0.054, 400.0, 0.052, 410.0, 0.052, 420.0, 0.053, 430.0,
         0.054, 440.0, 0.056, 450.0, 0.059, 460.0, 0.067, 470.0, 0.081, 480.0, 0.107,
         490.0, 0.152, 500.0, 0.225, 510.0, 0.336, 520.0, 0.462, 530.0, 0.559, 540.0,
         0.616, 550.0, 0.650, 560.0, 0.672, 570.0, 0.694, 580.0, 0.710, 590.0, 0.723,
         600.0, 0.731, 610.0, 0.739, 620.0, 0.746, 630.0, 0.752, 640.0, 0.758, 650.0,
         0.764, 660.0, 0.769, 670.0, 0.771, 680.0, 0.776, 690.0, 0.782, 700.0, 0.790,
         710.0, 0.796, 720.0, 0.799, 730.0, 0.804},
        false, Allocator()),
    PiecewiseLinearSpectrum::FromInterleaved(
        {380.0, 0.145, 390.0, 0.195, 400.0, 0.283, 410.0, 0.346, 420.0, 0.362, 430.0,
         0.354, 440.0, 0.334, 450.0, 0.306, 460.0, 0.276, 470.0, 0.248, 480.0, 0.218,
         490.0, 0.190, 500.0, 0.168, 510.0, 0.149, 520.0, 0.127, 530.0, 0.107, 540.0,
         0.100, 550.0, 0.102, 560.0, 0.104, 570.0, 0.109, 580.0, 0.137, 590.0, 0.200,
         600.0, 0.290, 610.0, 0.400, 620.0, 0.516, 630.0, 0.615, 640.0, 0.687, 650.0,
         0.732, 660.0, 0.760, 670.0, 0.774, 680.0, 0.783, 690.0, 0.793, 700.0, 0.803,
         710.0, 0.812, 720.0, 0.817, 730.0, 0.825},
        false, Allocator()),
    PiecewiseLinearSpectrum::FromInterleaved(
        {380.0, 0.108, 390.0, 0.141, 400.0, 0.192, 410.0, 0.236, 420.0, 0.261, 430.0,
         0.286, 440.0, 0.317, 450.0, 0.353, 460.0, 0.390, 470.0, 0.426, 480.0, 0.446,
         490.0, 0.444, 500.0, 0.423, 510.0, 0.385, 520.0, 0.337, 530.0, 0.283, 540.0,
         0.231, 550.0, 0.185, 560.0, 0.146, 570.0, 0.118, 580.0, 0.101, 590.0, 0.090,
         600.0, 0.082, 610.0, 0.076, 620.0, 0.074, 630.0, 0.073, 640.0, 0.073, 650.0,
         0.074, 660.0, 0.076, 670.0, 0.077, 680.0, 0.076, 690.0, 0.075, 700.0, 0.073,
         710.0, 0.072, 720.0, 0.074, 730.0, 0.079},
        false, Allocator()),
    PiecewiseLinearSpectrum::FromInterleaved(
        {380.0, 0.189, 390.0, 0.255, 400.0, 0.423, 410.0, 0.660, 420.0, 0.811, 430.0,
         0.862, 440.0, 0.877, 450.0, 0.884, 460.0, 0.891, 470.0, 0.896, 480.0, 0.899,
         490.0, 0.904, 500.0, 0.907, 510.0, 0.909, 520.0, 0.911, 530.0, 0.910, 540.0,
         0.911, 550.0, 0.914, 560.0, 0.913, 570.0, 0.916, 580.0, 0.915, 590.0, 0.916,
         600.0, 0.914, 610.0, 0.915, 620.0, 0.918, 630.0, 0.919, 640.0, 0.921, 650.0,
         0.923, 660.0, 0.924, 670.0, 0.922, 680.0, 0.922, 690.0, 0.925, 700.0, 0.927,
         710.0, 0.930, 720.0, 0.930, 730.0, 0.933},
        false, Allocator()),
    PiecewiseLinearSpectrum::FromInterleaved(
        {380.0, 0.171, 390.0, 0.232, 400.0, 0.365, 410.0, 0.507, 420.0, 0.567, 430.0,
         0.583, 440.0, 0.588, 450.0, 0.590, 460.0, 0.591, 470.0, 0.590, 480.0, 0.588,
         490.0, 0.588, 500.0, 0.589, 510.0, 0.589, 520.0, 0.591, 530.0, 0.590, 540.0,
         0.590, 550.0, 0.590, 560.0, 0.589, 570.0, 0.591, 580.0, 0.590, 590.0, 0.590,
         600.0, 0.587, 610.0, 0.585, 620.0, 0.583, 630.0, 0.580, 640.0, 0.578, 650.0,
         0.576, 660.0, 0.574, 670.0, 0.572, 680.0, 0.571, 690.0, 0.569, 700.0, 0.568,
         710.0, 0.568, 720.0, 0.566, 730.0, 0.566},
        false, Allocator()),
    PiecewiseLinearSpectrum::FromInterleaved(
        {380.0, 0.144, 390.0, 0.192, 400.0, 0.272, 410.0, 0.331, 420.0, 0.350, 430.0,
         0.357, 440.0, 0.361, 450.0, 0.363, 460.0, 0.363, 470.0, 0.361, 480.0, 0.359,
         490.0, 0.358, 500.0, 0.358, 510.0, 0.359, 520.0, 0.360, 530.0, 0.360, 540.0,
         0.361, 550.0, 0.361, 560.0, 0.360, 570.0, 0.362, 580.0, 0.362, 590.0, 0.361,
         600.0, 0.359, 610.0, 0.358, 620.0, 0.355, 630.0, 0.352, 640.0, 0.350, 650.0,
         0.348, 660.0, 0.345, 670.0, 0.343, 680.0, 0.340, 690.0, 0.338, 700.0, 0.335,
         710.0, 0.334, 720.0, 0.332, 730.0, 0.331},
        false, Allocator()),
    PiecewiseLinearSpectrum::FromInterleaved(
        {380.0, 0.105, 390.0, 0.131, 400.0, 0.163, 410.0, 0.180, 420.0, 0.186, 430.0,
         0.190, 440.0, 0.193, 450.0, 0.194, 460.0, 0.194, 470.0, 0.192, 480.0, 0.191,
         490.0, 0.191, 500.0, 0.191, 510.0, 0.192, 520.0, 0.192, 530.0, 0.192, 540.0,
         0.192, 550.0, 0.192, 560.0, 0.192, 570.0, 0.193, 580.0, 0.192, 590.0, 0.192,
         600.0, 0.191, 610.0, 0.189, 620.0, 0.188, 630.0, 0.186, 640.0, 0.184, 650.0,
         0.182, 660.0, 0.181, 670.0, 0.179, 680.0, 0.178, 690.0, 0.176, 700.0, 0.174,
         710.0, 0.173, 720.0, 0.172, 730.0, 0.171},
        false, Allocator()),
    PiecewiseLinearSpectrum::FromInterleaved(
        {380.0, 0.068, 390.0, 0.077, 400.0, 0.084, 410.0, 0.087, 420.0, 0.089, 430.0,
         0.090, 440.0, 0.092, 450.0, 0.092, 460.0, 0.091, 470.0, 0.090, 480.0, 0.090,
         490.0, 0.090, 500.0, 0.090, 510.0, 0.090, 520.0, 0.090, 530.0, 0.090, 540.0,
         0.090, 550.0, 0.090, 560.0, 0.090, 570.0, 0.090, 580.0, 0.090, 590.0, 0.089,
         600.0, 0.089, 610.0, 0.088, 620.0, 0.087, 630.0, 0.086, 640.0, 0.086, 650.0,
         0.085, 660.0, 0.084, 670.0, 0.084, 680.0, 0.083, 690.0, 0.083, 700.0, 0.082,
         710.0, 0.081, 720.0, 0.081, 730.0, 0.081},
        false, Allocator()),
    PiecewiseLinearSpectrum::FromInterleaved(
        {380.0, 0.031, 390.0, 0.032, 400.0, 0.032, 410.0, 0.033, 420.0, 0.033, 430.0,
         0.033, 440.0, 0.033, 450.0, 0.033, 460.0, 0.032, 470.0, 0.032, 480.0, 0.032,
         490.0, 0.032, 500.0, 0.032, 510.0, 0.032, 520.0, 0.032, 530.0, 0.032, 540.0,
         0.032, 550.0, 0.032, 560.0, 0.032, 570.0, 0.032, 580.0, 0.032, 590.0, 0.032,
         600.0, 0.032, 610.0, 0.032, 620.0, 0.032, 630.0, 0.032, 640.0, 0.032, 650.0,
         0.032, 660.0, 0.032, 670.0, 0.032, 680.0, 0.032, 690.0, 0.032, 700.0, 0.032,
         710.0, 0.032, 720.0, 0.032, 730.0, 0.033},
        false, Allocator())};

STAT_MEMORY_COUNTER("Memory/Film pixels", filmPixelMemory);

// RGBFilm Method Definitions
RGBFilm::RGBFilm(FilmBaseParameters p, const RGBColorSpace *colorSpace,
                 Float maxComponentValue, bool writeFP16, Allocator alloc)
    : FilmBase(p),
      pixels(p.pixelBounds, alloc),
      colorSpace(colorSpace),
      maxComponentValue(maxComponentValue),
      writeFP16(writeFP16) {
    filterIntegral = filter.Integral();
    CHECK(!pixelBounds.IsEmpty());
    CHECK(colorSpace != nullptr);

    // // Allocate Pixel for Array1D
    // ParallelFor2D(p.pixelBounds, [&](Point2i p) {
    //     for (int i = 0; i < *Options->nbuffers; i++) {
    //         pixels[p]buffers = Array1D<Pixel>(*Options->nbuffers, alloc);
    //     }
    // }); 

    estimator = Estimator::Create(Options->estimator);

    filmPixelMemory += pixelBounds.Area() * sizeof(PixelWindow);
    outputRGBFromSensorRGB = colorSpace->RGBFromXYZ * sensor->XYZFromSensorRGB;
}

void RGBFilm::AddSplat(const Point2f &p, SampledSpectrum L,
                       const SampledWavelengths &lambda) {
    CHECK(!L.HasNaNs());
    // Convert sample radiance to _PixelSensor_ RGB
    RGB rgb = sensor->ToSensorRGB(L, lambda);

    // Optionally clamp sensor RGB value
    Float m = std::max({rgb.r, rgb.g, rgb.b});
    if (m > maxComponentValue) {
        rgb *= maxComponentValue / m;
    }

    // Compute bounds of affected pixels for splat, _splatBounds_
    Point2f pDiscrete = p + Vector2f(0.5, 0.5);
    Vector2f radius = filter.Radius();
    Bounds2i splatBounds(Point2i(Floor(pDiscrete - radius)),
                         Point2i(Floor(pDiscrete + radius)) + Vector2i(1, 1));
    splatBounds = Intersect(splatBounds, pixelBounds);

    for (Point2i pi : splatBounds) {
        // Evaluate filter at _pi_ and add splat contribution
        Float wt = filter.Evaluate(Point2f(p - pi - Vector2f(0.5, 0.5)));
        if (wt != 0) {
            PixelWindow &pixel = pixels[pi];
            for (int i = 0; i < 3; ++i)
                pixel.buffers[pixel.index].splatRGB[i].Add(wt * rgb[i]); // add to current index
        }
    }
}

void RGBFilm::WriteImage(ImageMetadata metadata, Float splatScale, unsigned imageIndex) {
    Image image = GetImage(&metadata, splatScale);

    // P3D : updates create new image with `spp` samples
    // define delimiter to split image name
    std::string delimiter = ".";
    std::string output_folder = Options->folderName;
    
    // find prefix and postfix information from `filename`
    std::string filename_prefix = filename.substr(0, filename.find(delimiter));
    std::string filename_postfix = filename.substr(filename.find(delimiter), filename.length());

    // create custom image
    std::string indexStr(std::to_string(imageIndex));

    while(indexStr.length() < *Options->ndigits){
        indexStr = "0" + indexStr;
    }

    // build folder
    std::string folder_image = std::string(output_folder + "/" + filename_prefix);
    std::string temp_filename = output_folder + "/" + filename_prefix + "/" + filename_prefix+ "-S" + std::to_string(*Options->pixelSamples) + "-" + indexStr + filename_postfix;
    
    // TODO : improve (recursively create folders)
    mkdir(output_folder.c_str(), 0775);
    mkdir(folder_image.c_str(), 0775);


    LOG_VERBOSE("Writing image %s with bounds %s", filename, pixelBounds);
    image.Write(temp_filename, metadata);
}

Image RGBFilm::GetImage(ImageMetadata *metadata, Float splatScale) {
    // Convert image to RGB and compute final pixel values
    LOG_VERBOSE("Converting image to RGB and computing final weighted pixel values");
    PixelFormat format = writeFP16 ? PixelFormat::Half : PixelFormat::Float;
    Image image(format, Point2i(pixelBounds.Diagonal()), {"R", "G", "B"});

    std::atomic<int> nClamped{0};
    ParallelFor2D(pixelBounds, [&](Point2i p) {
        RGB rgb = GetPixelRGB(p, splatScale);

        if (writeFP16 && std::max({rgb.r, rgb.g, rgb.b}) > 65504) {
            if (rgb.r > 65504)
                rgb.r = 65504;
            if (rgb.g > 65504)
                rgb.g = 65504;
            if (rgb.b > 65504)
                rgb.b = 65504;
            ++nClamped;
        }

        Point2i pOffset(p.x - pixelBounds.pMin.x, p.y - pixelBounds.pMin.y);
        image.SetChannels(pOffset, {rgb[0], rgb[1], rgb[2]});
    });

    if (nClamped.load() > 0)
        Warning("%d pixel values clamped to maximum fp16 value.", nClamped.load());

    metadata->pixelBounds = pixelBounds;
    metadata->fullResolution = fullResolution;
    metadata->colorSpace = colorSpace;

    // Float varianceSum = 0;
    // for (Point2i p : pixelBounds) {
    //     const Pixel &pixel = pixels[p];
    //     varianceSum += Float(pixel.varianceEstimator.Variance());
    // }
    // metadata->estimatedVariance = varianceSum / pixelBounds.Area();

    return image;
}

std::string RGBFilm::ToString() const {
    return StringPrintf(
        "[ RGBFilm %s colorSpace: %s maxComponentValue: %f writeFP16: %s ]",
        BaseToString(), *colorSpace, maxComponentValue, writeFP16);
}

RGBFilm *RGBFilm::Create(const ParameterDictionary &parameters, Float exposureTime,
                         Filter filter, const RGBColorSpace *colorSpace,
                         const FileLoc *loc, Allocator alloc) {
    
    // TODO : remove whole comment
    // P3D updates : create here sub-folder where to save image
    
    // std::string filename = parameters.GetOneString("filename", "");
    // if (!Options->imageFile.empty()) {
    //     if (!filename.empty())
    //         Warning(loc,
    //                 "Output filename supplied on command line, \"%s\" will "
    //                 "override "
    //                 "filename provided in scene description file, \"%s\".",
    //                 Options->imageFile, filename);
    //     filename = Options->imageFile;
    // } else if (filename.empty())
    //     filename = "pbrt.exr";

    // Point2i fullResolution(parameters.GetOneInt("xresolution", 1280),
    //                        parameters.GetOneInt("yresolution", 720));
    // if (Options->quickRender) {
    //     fullResolution.x = std::max(1, fullResolution.x / 4);
    //     fullResolution.y = std::max(1, fullResolution.y / 4);
    // }

    // Bounds2i pixelBounds(Point2i(0, 0), fullResolution);
    // std::vector<int> pb = parameters.GetIntArray("pixelbounds");
    // if (Options->pixelBounds) {
    //     Bounds2i newBounds = *Options->pixelBounds;
    //     if (Intersect(newBounds, pixelBounds) != newBounds)
    //         Warning(loc, "Supplied pixel bounds extend beyond image "
    //                      "resolution. Clamping.");
    //     pixelBounds = Intersect(newBounds, pixelBounds);

    //     if (!pb.empty())
    //         Warning(loc, "Both pixel bounds and crop window were specified. Using the "
    //                      "crop window.");
    // } else if (!pb.empty()) {
    //     if (pb.size() != 4)
    //         Error(loc, "%d values supplied for \"pixelbounds\". Expected 4.",
    //               int(pb.size()));
    //     else {
    //         Bounds2i newBounds = Bounds2i({pb[0], pb[2]}, {pb[1], pb[3]});
    //         if (Intersect(newBounds, pixelBounds) != newBounds)
    //             Warning(loc, "Supplied pixel bounds extend beyond image "
    //                          "resolution. Clamping.");
    //         pixelBounds = Intersect(newBounds, pixelBounds);
    //     }
    // }

    // std::vector<Float> cr = parameters.GetFloatArray("cropwindow");
    // if (Options->cropWindow) {
    //     Bounds2f crop = *Options->cropWindow;
    //     // Compute film image bounds
    //     pixelBounds = Bounds2i(Point2i(std::ceil(fullResolution.x * crop.pMin.x),
    //                                    std::ceil(fullResolution.y * crop.pMin.y)),
    //                            Point2i(std::ceil(fullResolution.x * crop.pMax.x),
    //                                    std::ceil(fullResolution.y * crop.pMax.y)));

    //     if (!cr.empty())
    //         Warning(loc, "Crop window supplied on command line will override "
    //                      "crop window specified with Film.");
    //     if (Options->pixelBounds || !pb.empty())
    //         Warning(loc, "Both pixel bounds and crop window were specified. Using the "
    //                      "crop window.");
    // } else if (!cr.empty()) {
    //     if (Options->pixelBounds)
    //         Warning(loc, "Ignoring \"cropwindow\" since pixel bounds were specified "
    //                      "on the command line.");
    //     else if (cr.size() == 4) {
    //         if (!pb.empty())
    //             Warning(loc, "Both pixel bounds and crop window were "
    //                          "specified. Using the "
    //                          "crop window.");

    //         Bounds2f crop;
    //         crop.pMin.x = Clamp(std::min(cr[0], cr[1]), 0.f, 1.f);
    //         crop.pMax.x = Clamp(std::max(cr[0], cr[1]), 0.f, 1.f);
    //         crop.pMin.y = Clamp(std::min(cr[2], cr[3]), 0.f, 1.f);
    //         crop.pMax.y = Clamp(std::max(cr[2], cr[3]), 0.f, 1.f);

    //         // Compute film image bounds
    //         pixelBounds = Bounds2i(Point2i(std::ceil(fullResolution.x * crop.pMin.x),
    //                                        std::ceil(fullResolution.y * crop.pMin.y)),
    //                                Point2i(std::ceil(fullResolution.x * crop.pMax.x),
    //                                        std::ceil(fullResolution.y * crop.pMax.y)));
    //     } else
    //         Error(loc, "%d values supplied for \"cropwindow\". Expected 4.",
    //               (int)cr.size());
    // }

    // if (pixelBounds.IsEmpty())
    //     ErrorExit(loc, "Degenerate pixel bounds provided to film: %s.", pixelBounds);

    // Float scale = parameters.GetOneFloat("scale", 1.);
    // Float diagonal = parameters.GetOneFloat("diagonal", 35.);

    Float maxComponentValue = parameters.GetOneFloat("maxcomponentvalue", Infinity);
    bool writeFP16 = parameters.GetOneBool("savefp16", true);

    PixelSensor *sensor =
        PixelSensor::Create(parameters, colorSpace, exposureTime, loc, alloc);
    FilmBaseParameters filmBaseParameters(parameters, filter, sensor, loc);

    return alloc.new_object<RGBFilm>(filmBaseParameters, colorSpace, maxComponentValue,
                                     writeFP16, alloc);
}

// GBufferFilm Method Definitions
void GBufferFilm::AddSample(const Point2i &pFilm, SampledSpectrum L,
                            const SampledWavelengths &lambda,
                            const VisibleSurface *visibleSurface, Float weight) {
    RGB rgb = sensor->ToSensorRGB(L, lambda);
    Float m = std::max({rgb.r, rgb.g, rgb.b});
    if (m > maxComponentValue)
        rgb *= maxComponentValue / m;

    Pixel &p = pixels[pFilm];
    if (visibleSurface && *visibleSurface) {
        // Update variance estimates.
        for (int c = 0; c < 3; ++c)
            p.varianceEstimator[c].Add(rgb[c]);

        p.pSum += weight * visibleSurface->p;

        p.nSum += weight * visibleSurface->n;
        p.nsSum += weight * visibleSurface->ns;

        p.dzdxSum += weight * visibleSurface->dzdx;
        p.dzdySum += weight * visibleSurface->dzdy;

        SampledSpectrum albedo =
            visibleSurface->albedo * colorSpace->illuminant.Sample(lambda);
        RGB albedoRGB = albedo.ToRGB(lambda, *colorSpace);
        for (int c = 0; c < 3; ++c)
            p.albedoSum[c] += weight * albedoRGB[c];
    }

    for (int c = 0; c < 3; ++c)
        p.rgbSum[c] += rgb[c] * weight;
    p.weightSum += weight;
}

GBufferFilm::GBufferFilm(FilmBaseParameters p, const RGBColorSpace *colorSpace,
                         Float maxComponentValue, bool writeFP16, Allocator alloc)
    : FilmBase(p),
      pixels(pixelBounds, alloc),
      colorSpace(colorSpace),
      maxComponentValue(maxComponentValue),
      writeFP16(writeFP16),
      filterIntegral(filter.Integral()) {
    CHECK(!pixelBounds.IsEmpty());
    filmPixelMemory += pixelBounds.Area() * sizeof(Pixel);
    outputRGBFromSensorRGB = colorSpace->RGBFromXYZ * sensor->XYZFromSensorRGB;
}

void GBufferFilm::AddSplat(const Point2f &p, SampledSpectrum v,
                           const SampledWavelengths &lambda) {
    // NOTE: same code as RGBFilm::AddSplat()...
    CHECK(!v.HasNaNs());
    RGB rgb = sensor->ToSensorRGB(v, lambda);
    Float m = std::max({rgb.r, rgb.g, rgb.b});
    if (m > maxComponentValue)
        rgb *= maxComponentValue / m;

    Point2f pDiscrete = p + Vector2f(0.5, 0.5);
    Bounds2i splatBounds(Point2i(Floor(pDiscrete - filter.Radius())),
                         Point2i(Floor(pDiscrete + filter.Radius())) + Vector2i(1, 1));
    splatBounds = Intersect(splatBounds, pixelBounds);
    for (Point2i pi : splatBounds) {
        Float wt = filter.Evaluate(Point2f(p - pi - Vector2f(0.5, 0.5)));
        if (wt != 0) {
            Pixel &pixel = pixels[pi];
            for (int i = 0; i < 3; ++i)
                pixel.splatRGB[i].Add(wt * rgb[i]);
        }
    }
}

void GBufferFilm::WriteImage(ImageMetadata metadata, Float splatScale, unsigned imageIndex) {
    Image image = GetImage(&metadata, splatScale);
    LOG_VERBOSE("Writing image %s with bounds %s", filename, pixelBounds);
    image.Write(filename, metadata);
}

Image GBufferFilm::GetImage(ImageMetadata *metadata, Float splatScale) {
    // Convert image to RGB and compute final pixel values
    LOG_VERBOSE("Converting image to RGB and computing final weighted pixel values");
    PixelFormat format = writeFP16 ? PixelFormat::Half : PixelFormat::Float;
    Image image(format, Point2i(pixelBounds.Diagonal()),
                {"R",
                 "G",
                 "B",
                 "Albedo.R",
                 "Albedo.G",
                 "Albedo.B",
                 "Px",
                 "Py",
                 "Pz",
                 "dzdx",
                 "dzdy",
                 "Nx",
                 "Ny",
                 "Nz",
                 "Nsx",
                 "Nsy",
                 "Nsz",
                 "Variance.R",
                 "Variance.G",
                 "Variance.B",
                 "RelativeVariance.R",
                 "RelativeVariance.G",
                 "RelativeVariance.B"});

    ImageChannelDesc rgbDesc = image.GetChannelDesc({"R", "G", "B"});
    ImageChannelDesc pDesc = image.GetChannelDesc({"Px", "Py", "Pz"});
    ImageChannelDesc dzDesc = image.GetChannelDesc({"dzdx", "dzdy"});
    ImageChannelDesc nDesc = image.GetChannelDesc({"Nx", "Ny", "Nz"});
    ImageChannelDesc nsDesc = image.GetChannelDesc({"Nsx", "Nsy", "Nsz"});
    ImageChannelDesc albedoRgbDesc =
        image.GetChannelDesc({"Albedo.R", "Albedo.G", "Albedo.B"});
    ImageChannelDesc varianceDesc =
        image.GetChannelDesc({"Variance.R", "Variance.G", "Variance.B"});
    ImageChannelDesc relVarianceDesc = image.GetChannelDesc(
        {"RelativeVariance.R", "RelativeVariance.G", "RelativeVariance.B"});

    std::atomic<int> nClamped{0};
    ParallelFor2D(pixelBounds, [&](Point2i p) {
        Pixel &pixel = pixels[p];
        RGB rgb(pixel.rgbSum[0], pixel.rgbSum[1], pixel.rgbSum[2]);
        RGB albedoRgb(pixel.albedoSum[0], pixel.albedoSum[1], pixel.albedoSum[2]);

        // Normalize pixel with weight sum
        Float weightSum = pixel.weightSum;
        Point3f pt = pixel.pSum;
        Float dzdx = pixel.dzdxSum, dzdy = pixel.dzdySum;
        if (weightSum != 0) {
            rgb /= weightSum;
            albedoRgb /= weightSum;
            pt /= weightSum;
            dzdx /= weightSum;
            dzdy /= weightSum;
        }

        // Add splat value at pixel
        for (int c = 0; c < 3; ++c)
            rgb[c] += splatScale * pixel.splatRGB[c] / filterIntegral;

        rgb = outputRGBFromSensorRGB * rgb;

        if (writeFP16 && std::max({rgb.r, rgb.g, rgb.b}) > 65504) {
            if (rgb.r > 65504)
                rgb.r = 65504;
            if (rgb.g > 65504)
                rgb.g = 65504;
            if (rgb.b > 65504)
                rgb.b = 65504;
            ++nClamped;
        }

        Point2i pOffset(p.x - pixelBounds.pMin.x, p.y - pixelBounds.pMin.y);
        image.SetChannels(pOffset, rgbDesc, {rgb[0], rgb[1], rgb[2]});
        image.SetChannels(pOffset, albedoRgbDesc,
                          {albedoRgb[0], albedoRgb[1], albedoRgb[2]});

        Normal3f n =
            LengthSquared(pixel.nSum) > 0 ? Normalize(pixel.nSum) : Normal3f(0, 0, 0);
        Normal3f ns =
            LengthSquared(pixel.nsSum) > 0 ? Normalize(pixel.nsSum) : Normal3f(0, 0, 0);
        image.SetChannels(pOffset, pDesc, {pt.x, pt.y, pt.z});
        image.SetChannels(pOffset, dzDesc, {std::abs(dzdx), std::abs(dzdy)});
        image.SetChannels(pOffset, nDesc, {n.x, n.y, n.z});
        image.SetChannels(pOffset, nsDesc, {ns.x, ns.y, ns.z});
        image.SetChannels(
            pOffset, varianceDesc,
            {pixel.varianceEstimator[0].Variance(), pixel.varianceEstimator[1].Variance(),
             pixel.varianceEstimator[2].Variance()});
        image.SetChannels(pOffset, relVarianceDesc,
                          {pixel.varianceEstimator[0].RelativeVariance(),
                           pixel.varianceEstimator[1].RelativeVariance(),
                           pixel.varianceEstimator[2].RelativeVariance()});
    });

    if (nClamped.load() > 0)
        Warning("%d pixel values clamped to maximum fp16 value.", nClamped.load());

    metadata->pixelBounds = pixelBounds;
    metadata->fullResolution = fullResolution;
    metadata->colorSpace = colorSpace;

    return image;
}

std::string GBufferFilm::ToString() const {
    return StringPrintf("[ GBufferFilm %s colorSpace: %s maxComponentValue: %f "
                        "writeFP16: %s ]",
                        BaseToString(), *colorSpace, maxComponentValue, writeFP16);
}

GBufferFilm *GBufferFilm::Create(const ParameterDictionary &parameters,
                                 Float exposureTime, Filter filter,
                                 const RGBColorSpace *colorSpace, const FileLoc *loc,
                                 Allocator alloc) {
    Float maxComponentValue = parameters.GetOneFloat("maxcomponentvalue", Infinity);
    bool writeFP16 = parameters.GetOneBool("savefp16", true);

    PixelSensor *sensor =
        PixelSensor::Create(parameters, colorSpace, exposureTime, loc, alloc);

    FilmBaseParameters filmBaseParameters(parameters, filter, sensor, loc);

    if (!HasExtension(filmBaseParameters.filename, "exr"))
        ErrorExit(loc, "%s: EXR is the only format supported by the GBufferFilm.",
                  filmBaseParameters.filename);

    return alloc.new_object<GBufferFilm>(filmBaseParameters, colorSpace,
                                         maxComponentValue, writeFP16, alloc);
}

Film Film::Create(const std::string &name, const ParameterDictionary &parameters,
                  Float exposureTime, Filter filter, const FileLoc *loc,
                  Allocator alloc) {
    Film film;
    if (name == "rgb")
        film = RGBFilm::Create(parameters, exposureTime, filter, parameters.ColorSpace(),
                               loc, alloc);
    else if (name == "gbuffer")
        film = GBufferFilm::Create(parameters, exposureTime, filter,
                                   parameters.ColorSpace(), loc, alloc);
    else
        ErrorExit(loc, "%s: film type unknown.", name);

    if (!film)
        ErrorExit(loc, "%s: unable to create film.", name);

    parameters.ReportUnused();
    return film;
}

}  // namespace pbrt<|MERGE_RESOLUTION|>--- conflicted
+++ resolved
@@ -39,16 +39,14 @@
     return Dispatch(splat);
 }
 
-<<<<<<< HEAD
 // P3D updates: use of image index to save image
-void FilmHandle::WriteImage(ImageMetadata metadata, Float splatScale, unsigned imageIndex) {
+void Film::WriteImage(ImageMetadata metadata, Float splatScale, unsigned imageIndex) {
     auto write = [&](auto ptr) { return ptr->WriteImage(metadata, splatScale, imageIndex); };
-=======
-void Film::WriteImage(ImageMetadata metadata, Float splatScale) {
-    auto write = [&](auto ptr) { return ptr->WriteImage(metadata, splatScale); };
->>>>>>> 31748b87
-    return DispatchCPU(write);
-}
+}
+// void Film::WriteImage(ImageMetadata metadata, Float splatScale) {
+//     auto write = [&](auto ptr) { return ptr->WriteImage(metadata, splatScale); };
+//     return DispatchCPU(write);
+// }
 
 Image Film::GetImage(ImageMetadata *metadata, Float splatScale) {
     auto get = [&](auto ptr) { return ptr->GetImage(metadata, splatScale); };
@@ -68,7 +66,7 @@
     return DispatchCPU(get);
 }
 
-void FilmHandle::SetFilename(std::string filename) {
+void Film::SetFilename(std::string filename) {
     auto get = [&](auto ptr) { return ptr->SetFilename(filename); };
     return DispatchCPU(get);
 }

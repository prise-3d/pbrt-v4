// pbrt is Copyright(c) 1998-2020 Matt Pharr, Wenzel Jakob, and Greg Humphreys.
// The pbrt source code is licensed under the Apache License, Version 2.0.
// SPDX: Apache-2.0

#ifndef PBRT_BASE_FILM_H
#define PBRT_BASE_FILM_H

#include <pbrt/pbrt.h>

#include <pbrt/base/filter.h>
#include <pbrt/util/pstd.h>
#include <pbrt/util/taggedptr.h>

#include <string>

namespace pbrt {

class VisibleSurface;
class RGBFilm;
class GBufferFilm;
class PixelSensor;

// Film Definition
class Film : public TaggedPointer<RGBFilm, GBufferFilm> {
  public:
    // Film Interface
    PBRT_CPU_GPU inline void AddSample(const Point2i &pFilm, SampledSpectrum L,
                                       const SampledWavelengths &lambda,
                                       const VisibleSurface *visibleSurface,
                                       Float weight);

    PBRT_CPU_GPU inline Bounds2f SampleBounds() const;

    PBRT_CPU_GPU
    bool UsesVisibleSurface() const;

    PBRT_CPU_GPU
    void AddSplat(const Point2f &p, SampledSpectrum v, const SampledWavelengths &lambda);

    PBRT_CPU_GPU inline SampledWavelengths SampleWavelengths(Float u) const;

    PBRT_CPU_GPU inline Point2i FullResolution() const;
    PBRT_CPU_GPU inline Bounds2i PixelBounds() const;
    PBRT_CPU_GPU inline Float Diagonal() const;

    void WriteImage(ImageMetadata metadata, Float splatScale = 1, unsigned imageIndex = 1);


    PBRT_CPU_GPU inline RGB ToOutputRGB(const SampledSpectrum &L,
                                        const SampledWavelengths &lambda) const;

    Image GetImage(ImageMetadata *metadata, Float splatScale = 1);
    PBRT_CPU_GPU
    RGB GetPixelRGB(const Point2i &p, Float splatScale = 1) const;

<<<<<<< HEAD
    // P3D Updates clear the whole film (pixels grid)
    PBRT_CPU_GPU
    void Clear();

    PBRT_CPU_GPU inline FilterHandle GetFilter() const;
=======
    PBRT_CPU_GPU inline Filter GetFilter() const;
>>>>>>> 31748b87
    PBRT_CPU_GPU inline const PixelSensor *GetPixelSensor() const;
    std::string GetFilename() const;

    // P3D Updates
    void SetFilename(std::string filename);

    using TaggedPointer::TaggedPointer;

    static Film Create(const std::string &name, const ParameterDictionary &parameters,
                       Float exposureTime, Filter filter, const FileLoc *loc,
                       Allocator alloc);

    std::string ToString() const;
};

}  // namespace pbrt

#endif  // PBRT_BASE_FILM_H<|MERGE_RESOLUTION|>--- conflicted
+++ resolved
@@ -53,15 +53,12 @@
     PBRT_CPU_GPU
     RGB GetPixelRGB(const Point2i &p, Float splatScale = 1) const;
 
-<<<<<<< HEAD
     // P3D Updates clear the whole film (pixels grid)
     PBRT_CPU_GPU
     void Clear();
 
-    PBRT_CPU_GPU inline FilterHandle GetFilter() const;
-=======
     PBRT_CPU_GPU inline Filter GetFilter() const;
->>>>>>> 31748b87
+
     PBRT_CPU_GPU inline const PixelSensor *GetPixelSensor() const;
     std::string GetFilename() const;
 

// pbrt is Copyright(c) 1998-2020 Matt Pharr, Wenzel Jakob, and Greg Humphreys.
// The pbrt source code is licensed under the Apache License, Version 2.0.
// SPDX: Apache-2.0

#ifndef PBRT_BASE_FILM_H
#define PBRT_BASE_FILM_H

#include <pbrt/pbrt.h>

#include <pbrt/base/filter.h>
#include <pbrt/util/pstd.h>
#include <pbrt/util/taggedptr.h>

#include <string>

namespace pbrt {

class VisibleSurface;
class RGBFilm;
class GBufferFilm;
class PixelSensor;

// FilmHandle Definition
class FilmHandle : public TaggedPointer<RGBFilm, GBufferFilm> {
  public:
    // Film Interface
    PBRT_CPU_GPU inline SampledWavelengths SampleWavelengths(Float u) const;

    PBRT_CPU_GPU inline void AddSample(const Point2i &pFilm, SampledSpectrum L,
                                       const SampledWavelengths &lambda,
                                       const VisibleSurface *visibleSurface,
                                       Float weight);

    PBRT_CPU_GPU
    bool UsesVisibleSurface() const;

    PBRT_CPU_GPU
    void AddSplat(const Point2f &p, SampledSpectrum v, const SampledWavelengths &lambda);

    PBRT_CPU_GPU inline Point2i FullResolution() const;
    PBRT_CPU_GPU inline Bounds2i PixelBounds() const;
    PBRT_CPU_GPU inline Float Diagonal() const;

<<<<<<< HEAD
    PBRT_CPU_GPU
    RGB GetPixelRGB(const Point2i &p, Float splatScale = 1) const;
    void WriteImage(ImageMetadata metadata, Float splatScale = 1, unsigned imageIndex = 1);
=======
    void WriteImage(ImageMetadata metadata, Float splatScale = 1);

    PBRT_CPU_GPU inline RGB ToOutputRGB(const SampledSpectrum &L,
                                        const SampledWavelengths &lambda) const;

>>>>>>> e1db1cbe
    Image GetImage(ImageMetadata *metadata, Float splatScale = 1);
    PBRT_CPU_GPU
    RGB GetPixelRGB(const Point2i &p, Float splatScale = 1) const;

    PBRT_CPU_GPU inline FilterHandle GetFilter() const;
    PBRT_CPU_GPU inline const PixelSensor *GetPixelSensor() const;
    std::string GetFilename() const;

    using TaggedPointer::TaggedPointer;

    static FilmHandle Create(const std::string &name,
                             const ParameterDictionary &parameters, Float exposureTime,
                             FilterHandle filter, const FileLoc *loc, Allocator alloc);

    std::string ToString() const;

    PBRT_CPU_GPU inline Bounds2f SampleBounds() const;
};

}  // namespace pbrt

#endif  // PBRT_BASE_FILM_H<|MERGE_RESOLUTION|>--- conflicted
+++ resolved
@@ -41,17 +41,12 @@
     PBRT_CPU_GPU inline Bounds2i PixelBounds() const;
     PBRT_CPU_GPU inline Float Diagonal() const;
 
-<<<<<<< HEAD
-    PBRT_CPU_GPU
-    RGB GetPixelRGB(const Point2i &p, Float splatScale = 1) const;
     void WriteImage(ImageMetadata metadata, Float splatScale = 1, unsigned imageIndex = 1);
-=======
-    void WriteImage(ImageMetadata metadata, Float splatScale = 1);
+
 
     PBRT_CPU_GPU inline RGB ToOutputRGB(const SampledSpectrum &L,
                                         const SampledWavelengths &lambda) const;
 
->>>>>>> e1db1cbe
     Image GetImage(ImageMetadata *metadata, Float splatScale = 1);
     PBRT_CPU_GPU
     RGB GetPixelRGB(const Point2i &p, Float splatScale = 1) const;

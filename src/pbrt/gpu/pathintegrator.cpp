--- conflicted
+++ resolved
@@ -643,8 +643,6 @@
         metadata.renderTimeSeconds = timer.ElapsedSeconds();
         metadata.samplesPerPixel = integrator->sampler.SamplesPerPixel();
         integrator->film.WriteImage(metadata, 1., i);
-<<<<<<< HEAD
-=======
 
         // P3D : clear image when generated images are independent
         if (*Options->independent)
@@ -652,7 +650,6 @@
 
         // P3D : sleep some time
         usleep(1000000);
->>>>>>> c6e31a2c
     }
 }
 

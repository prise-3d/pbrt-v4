// pbrt is Copyright(c) 1998-2020 Matt Pharr, Wenzel Jakob, and Greg Humphreys.
// The pbrt source code is licensed under the Apache License, Version 2.0.
// SPDX: Apache-2.0

#include <pbrt/gpu/pathintegrator.h>

#include <pbrt/base/medium.h>
#include <pbrt/cameras.h>
#include <pbrt/film.h>
#include <pbrt/filters.h>
#include <pbrt/gpu/accel.h>
#include <pbrt/gpu/launch.h>
#include <pbrt/gpu/optix.h>
#include <pbrt/lights.h>
#include <pbrt/lightsamplers.h>
#include <pbrt/util/color.h>
#include <pbrt/util/colorspace.h>
#include <pbrt/util/display.h>
#include <pbrt/util/file.h>
#include <pbrt/util/image.h>
#include <pbrt/util/log.h>
#include <pbrt/util/print.h>
#include <pbrt/util/progressreporter.h>
#include <pbrt/util/pstd.h>
#include <pbrt/util/spectrum.h>
#include <pbrt/util/stats.h>
#include <pbrt/util/string.h>
#include <pbrt/util/taggedptr.h>

#include <atomic>
#include <cstring>
#include <iostream>
#include <map>

#include <cuda.h>
#include <cuda_profiler_api.h>
#include <cuda_runtime.h>

#ifdef NVTX
#ifdef PBRT_IS_WINDOWS
#include <windows.h>
#else
#include <sys/syscall.h>
#endif  // PBRT_IS_WINDOWS
#include "nvtx3/nvToolsExt.h"
#include "nvtx3/nvToolsExtCuda.h"
#endif

namespace pbrt {

STAT_MEMORY_COUNTER("Memory/GPU path integrator pixel state", pathIntegratorBytes);

GPUPathIntegrator::GPUPathIntegrator(Allocator alloc, const ParsedScene &scene)
    : envLights(alloc) {
    // Allocate all of the data structures that represent the scene...
    std::map<std::string, MediumHandle> media = scene.CreateMedia(alloc);

    haveMedia = false;
    // Check the shapes...
    for (const auto &shape : scene.shapes)
        if (!shape.insideMedium.empty() || !shape.outsideMedium.empty())
            haveMedia = true;
    for (const auto &shape : scene.animatedShapes)
        if (!shape.insideMedium.empty() || !shape.outsideMedium.empty())
            haveMedia = true;

    auto findMedium = [&](const std::string &s, const FileLoc *loc) -> MediumHandle {
        if (s.empty())
            return nullptr;

        auto iter = media.find(s);
        if (iter == media.end())
            ErrorExit(loc, "%s: medium not defined", s);
        haveMedia = true;
        return iter->second;
    };

    filter = FilterHandle::Create(scene.filter.name, scene.filter.parameters,
                                  &scene.filter.loc, alloc);

    Float exposureTime = scene.camera.parameters.GetOneFloat("shutterclose", 1.f) -
                         scene.camera.parameters.GetOneFloat("shutteropen", 0.f);
    if (exposureTime <= 0)
        ErrorExit(&scene.camera.loc,
                  "The specified camera shutter times imply that the shutter "
                  "does not open.  A black image will result.");

    film = FilmHandle::Create(scene.film.name, scene.film.parameters, exposureTime,
                              filter, &scene.film.loc, alloc);
    initializeVisibleSurface = film.UsesVisibleSurface();

    sampler = SamplerHandle::Create(scene.sampler.name, scene.sampler.parameters,
                                    film.FullResolution(), &scene.sampler.loc, alloc);

    MediumHandle cameraMedium = findMedium(scene.camera.medium, &scene.camera.loc);
    camera = CameraHandle::Create(scene.camera.name, scene.camera.parameters,
                                  cameraMedium, scene.camera.cameraTransform, film,
                                  &scene.camera.loc, alloc);

    pstd::vector<LightHandle> allLights;

    for (const auto &light : scene.lights) {
        MediumHandle outsideMedium = findMedium(light.medium, &light.loc);
        if (light.renderFromObject.IsAnimated())
            Warning(&light.loc,
                    "Animated lights aren't supported. Using the start transform.");

        LightHandle l = LightHandle::Create(
            light.name, light.parameters, light.renderFromObject.startTransform,
            scene.camera.cameraTransform, outsideMedium, &light.loc, alloc);

        if (l.Is<UniformInfiniteLight>() || l.Is<ImageInfiniteLight>() ||
            l.Is<PortalImageInfiniteLight>())
            envLights.push_back(l);

        allLights.push_back(l);
    }

    // Area lights...
    std::map<int, pstd::vector<LightHandle> *> shapeIndexToAreaLights;
    for (size_t i = 0; i < scene.shapes.size(); ++i) {
        const auto &shape = scene.shapes[i];
        if (shape.lightIndex == -1)
            continue;
        CHECK_LT(shape.lightIndex, scene.areaLights.size());
        const auto &areaLightEntity = scene.areaLights[shape.lightIndex];
        AnimatedTransform renderFromLight(*shape.renderFromObject);

        pstd::vector<ShapeHandle> shapeHandles = ShapeHandle::Create(
            shape.name, shape.renderFromObject, shape.objectFromRender,
            shape.reverseOrientation, shape.parameters, &shape.loc, alloc);

        if (shapeHandles.empty())
            continue;

        MediumHandle outsideMedium = findMedium(shape.outsideMedium, &shape.loc);

        pstd::vector<LightHandle> *lightsForShape =
            alloc.new_object<pstd::vector<LightHandle>>(alloc);
        for (ShapeHandle sh : shapeHandles) {
            if (renderFromLight.IsAnimated())
                ErrorExit(&shape.loc, "Animated lights are not supported.");
            DiffuseAreaLight *area = DiffuseAreaLight::Create(
                renderFromLight.startTransform, outsideMedium, areaLightEntity.parameters,
                areaLightEntity.parameters.ColorSpace(), &areaLightEntity.loc, alloc, sh);
            allLights.push_back(area);
            lightsForShape->push_back(area);
        }
        shapeIndexToAreaLights[i] = lightsForShape;
    }

    haveBasicEvalMaterial.fill(false);
    haveUniversalEvalMaterial.fill(false);
    haveSubsurface = false;
    accel = new GPUAccel(scene, alloc, nullptr /* cuda stream */, shapeIndexToAreaLights,
                         media, &haveBasicEvalMaterial, &haveUniversalEvalMaterial,
                         &haveSubsurface);

    // Preprocess the light sources
    for (LightHandle light : allLights)
        light.Preprocess(accel->Bounds());

    bool haveLights = !allLights.empty();
    for (const auto &m : media)
        haveLights |= m.second.IsEmissive();
    if (!haveLights)
        ErrorExit("No light sources specified");

    std::string lightSamplerName =
        scene.integrator.parameters.GetOneString("lightsampler", "bvh");
    if (allLights.size() == 1)
        lightSamplerName = "uniform";
    lightSampler = LightSamplerHandle::Create(lightSamplerName, allLights, alloc);

    if (scene.integrator.name != "path" && scene.integrator.name != "volpath")
        Warning(&scene.integrator.loc,
                "The GPU renderer always uses a \"volpath\" integrator.");

    // Integrator parameters
    regularize = scene.integrator.parameters.GetOneBool("regularize", false);
    maxDepth = scene.integrator.parameters.GetOneInt("maxdepth", 5);

    // Warn about unsupported stuff...
    if (Options->forceDiffuse)
        Warning("The GPU rendering path does not support --force-diffuse.");
    if (Options->writePartialImages)
        Warning("The GPU rendering path does not support --write-partial-images.");
    if (Options->recordPixelStatistics)
        Warning("The GPU rendering path does not support --pixelstats.");
    if (!Options->mseReferenceImage.empty())
        Warning("The GPU rendering path does not support --mse-reference-image.");
    if (!Options->mseReferenceOutput.empty())
        Warning("The GPU rendering path does not support --mse-reference-out.");

    ///////////////////////////////////////////////////////////////////////////
    // Allocate storage for all of the queues/buffers...

    CUDATrackedMemoryResource *mr =
        dynamic_cast<CUDATrackedMemoryResource *>(gpuMemoryAllocator.resource());
    CHECK(mr != nullptr);
    size_t startSize = mr->BytesAllocated();

    // Compute number of scanlines to render per pass
    Vector2i resolution = film.PixelBounds().Diagonal();
    // TODO: make this configurable. Base it on the amount of GPU memory?
    int maxSamples = 1024 * 1024;
    scanlinesPerPass = std::max(1, maxSamples / resolution.x);
    int nPasses = (resolution.y + scanlinesPerPass - 1) / scanlinesPerPass;
    scanlinesPerPass = (resolution.y + nPasses - 1) / nPasses;
    maxQueueSize = resolution.x * scanlinesPerPass;
    LOG_VERBOSE("Will render in %d passes %d scanlines per pass\n", nPasses,
                scanlinesPerPass);

    pixelSampleState = SOA<PixelSampleState>(maxQueueSize, alloc);

    rayQueues[0] = alloc.new_object<RayQueue>(maxQueueSize, alloc);
    rayQueues[1] = alloc.new_object<RayQueue>(maxQueueSize, alloc);

    shadowRayQueue = alloc.new_object<ShadowRayQueue>(maxQueueSize, alloc);

    if (haveSubsurface) {
        bssrdfEvalQueue =
            alloc.new_object<GetBSSRDFAndProbeRayQueue>(maxQueueSize, alloc);
        subsurfaceScatterQueue =
            alloc.new_object<SubsurfaceScatterQueue>(maxQueueSize, alloc);
    }

    if (envLights.size())
        escapedRayQueue = alloc.new_object<EscapedRayQueue>(maxQueueSize, alloc);
    hitAreaLightQueue = alloc.new_object<HitAreaLightQueue>(maxQueueSize, alloc);

    basicEvalMaterialQueue = alloc.new_object<MaterialEvalQueue>(
        maxQueueSize, alloc,
        pstd::MakeConstSpan(&haveBasicEvalMaterial[1], haveBasicEvalMaterial.size() - 1));
    universalEvalMaterialQueue = alloc.new_object<MaterialEvalQueue>(
        maxQueueSize, alloc,
        pstd::MakeConstSpan(&haveUniversalEvalMaterial[1],
                            haveUniversalEvalMaterial.size() - 1));

    if (haveMedia) {
        mediumSampleQueue = alloc.new_object<MediumSampleQueue>(maxQueueSize, alloc);
        mediumScatterQueue = alloc.new_object<MediumScatterQueue>(maxQueueSize, alloc);
    }

    stats = alloc.new_object<Stats>(maxDepth, alloc);

    size_t endSize = mr->BytesAllocated();
    pathIntegratorBytes += endSize - startSize;
}

// GPUPathIntegrator Method Definitions
void GPUPathIntegrator::Render() {
    Vector2i resolution = film.PixelBounds().Diagonal();
    int spp = sampler.SamplesPerPixel();
    // Launch thread to copy image for display server, if enabled
    RGB *displayRGB = nullptr, *displayRGBHost = nullptr;
    std::atomic<bool> exitCopyThread{false};
    std::thread copyThread;

    if (!Options->displayServer.empty()) {
        // Allocate staging memory on the GPU to store the current WIP
        // image.
        CUDA_CHECK(cudaMalloc(&displayRGB, resolution.x * resolution.y * sizeof(RGB)));
        CUDA_CHECK(cudaMemset(displayRGB, 0, resolution.x * resolution.y * sizeof(RGB)));

        // Host-side memory for the WIP Image.  We'll just let this leak so
        // that the lambda passed to DisplayDynamic below doesn't access
        // freed memory after Render() returns...
        displayRGBHost = new RGB[resolution.x * resolution.y];

        copyThread = std::thread([&]() {
#ifdef NVTX
#ifdef PBRT_IS_WINDOWS
            nvtxNameOsThread(GetCurrentThreadId(), "DISPLAY_SERVER_COPY_THREAD");
#else
            nvtxNameOsThread(syscall(SYS_gettid), "DISPLAY_SERVER_COPY_THREAD");
#endif
#endif
            // Copy back to the CPU using a separate stream so that we can
            // periodically but asynchronously pick up the latest results
            // from the GPU.
            cudaStream_t memcpyStream;
            CUDA_CHECK(cudaStreamCreate(&memcpyStream));
#ifdef NVTX
            nvtxNameCuStream(memcpyStream, "DISPLAY_SERVER_COPY_STREAM");
#endif

            // Copy back to the host from the GPU buffer, without any
            // synthronization.
            while (!exitCopyThread) {
                CUDA_CHECK(cudaMemcpyAsync(displayRGBHost, displayRGB,
                                           resolution.x * resolution.y * sizeof(RGB),
                                           cudaMemcpyDeviceToHost, memcpyStream));
                std::this_thread::sleep_for(std::chrono::milliseconds(50));

                CUDA_CHECK(cudaStreamSynchronize(memcpyStream));
            }

            // Copy one more time to get the final image before exiting.
            CUDA_CHECK(cudaMemcpy(displayRGBHost, displayRGB,
                                  resolution.x * resolution.y * sizeof(RGB),
                                  cudaMemcpyDeviceToHost));
            CUDA_CHECK(cudaDeviceSynchronize());
        });

        // Now on the CPU side, give the display system a lambda that
        // copies values from |displayRGBHost| into its buffers used for
        // sending messages to the display program (i.e., tev).
        DisplayDynamic(film.GetFilename(), {resolution.x, resolution.y}, {"R", "G", "B"},
                       [resolution, displayRGBHost](
                           Bounds2i b, pstd::span<pstd::span<Float>> displayValue) {
                           int index = 0;
                           for (Point2i p : b) {
                               RGB rgb = displayRGBHost[p.x + p.y * resolution.x];
                               displayValue[0][index] = rgb.r;
                               displayValue[1][index] = rgb.g;
                               displayValue[2][index] = rgb.b;
                               ++index;
                           }
                       });
    }

    int firstSampleIndex = 0, lastSampleIndex = spp;
    // Update sample index range based on debug start, if provided
    if (!Options->debugStart.empty()) {
        std::vector<int> values = SplitStringToInts(Options->debugStart, ',');
        if (values.size() != 2)
            ErrorExit("Expected two integer values for --debugstart.");

        firstSampleIndex = values[0];
        lastSampleIndex = firstSampleIndex + values[1];
    }

    ProgressReporter progress(lastSampleIndex - firstSampleIndex, "Rendering",
                              Options->quiet, true /* GPU */);
    for (int sampleIndex = firstSampleIndex; sampleIndex < lastSampleIndex;
         ++sampleIndex) {
        // Render image for sample _sampleIndex_
        LOG_VERBOSE("Starting to submit work for sample %d", sampleIndex);
        Bounds2i pixelBounds = film.PixelBounds();
        for (int y0 = pixelBounds.pMin.y; y0 < pixelBounds.pMax.y;
             y0 += scanlinesPerPass) {
            // Generate camera rays for current scanline range
            RayQueue *cameraRayQueue = CurrentRayQueue(0);
            GPUDo(
                "Reset ray queue", PBRT_GPU_LAMBDA() {
                    PBRT_DBG("Starting scanlines at y0 = %d, sample %d / %d\n", y0,
                             sampleIndex, spp);
                    cameraRayQueue->Reset();
                });
            GenerateCameraRays(y0, sampleIndex);
            GPUDo(
                "Update camera ray stats",
                PBRT_GPU_LAMBDA() { stats->cameraRays += cameraRayQueue->Size(); });

            // Trace rays and estimate radiance up to maximum ray depth
            for (int depth = 0; true; ++depth) {
                // Reset queues before tracing rays
                RayQueue *nextQueue = NextRayQueue(depth);
                GPUDo(
                    "Reset queues before tracing rays", PBRT_GPU_LAMBDA() {
                        nextQueue->Reset();
                        // Reset queues before tracing next batch of rays
                        if (mediumSampleQueue)
                            mediumSampleQueue->Reset();
                        if (mediumScatterQueue)
                            mediumScatterQueue->Reset();

                        if (escapedRayQueue)
                            escapedRayQueue->Reset();
                        hitAreaLightQueue->Reset();

                        basicEvalMaterialQueue->Reset();
                        universalEvalMaterialQueue->Reset();

                        if (bssrdfEvalQueue)
                            bssrdfEvalQueue->Reset();
                        if (subsurfaceScatterQueue)
                            subsurfaceScatterQueue->Reset();
                    });

                // Follow active ray paths and accumulate radiance estimates
                GenerateRaySamples(depth, sampleIndex);
                // Find closest intersections along active rays
                IntersectClosest(CurrentRayQueue(depth), escapedRayQueue,
                                 hitAreaLightQueue, basicEvalMaterialQueue,
                                 universalEvalMaterialQueue, mediumSampleQueue,
                                 NextRayQueue(depth));

                if (depth > 0) {
                    // As above, with the indexing...
                    RayQueue *statsQueue = CurrentRayQueue(depth);
                    GPUDo(
                        "Update indirect ray stats", PBRT_GPU_LAMBDA() {
                            stats->indirectRays[depth] += statsQueue->Size();
                        });
                }
                if (haveMedia)
                    SampleMediumInteraction(depth);
                if (escapedRayQueue)
                    HandleEscapedRays(depth);
                HandleRayFoundEmission(depth);
                if (depth == maxDepth)
                    break;
                EvaluateMaterialsAndBSDFs(depth);
                // Do immediately so that we have space for shadow rays for subsurface..
                TraceShadowRays(depth);
                if (haveSubsurface)
                    SampleSubsurface(depth);
            }

            UpdateFilm();
            // Copy updated film pixels to buffer for display
            if (!Options->displayServer.empty())
                GPUParallelFor(
                    "Update Display RGB Buffer", maxQueueSize,
                    PBRT_GPU_LAMBDA(int pixelIndex) {
                        Point2i pPixel = pixelSampleState.pPixel[pixelIndex];
                        if (!InsideExclusive(pPixel, film.PixelBounds()))
                            return;

                        Point2i p(pPixel - film.PixelBounds().pMin);
                        displayRGB[p.x + p.y * resolution.x] = film.GetPixelRGB(pPixel);
                    });
        }

        progress.Update();
    }
    progress.Done();
    GPUWait();
    // Shut down display server thread, if active
    // Wait until rendering is all done before we start to shut down the
    // display stuff..
    if (!Options->displayServer.empty()) {
        exitCopyThread = true;
        copyThread.join();
    }

    // Another synchronization to make sure no kernels are running on the
    // GPU so that we can safely access unified memory from the CPU.
    GPUWait();
}

void GPUPathIntegrator::IntersectClosest(RayQueue *rayQueue,
                                         EscapedRayQueue *escapedRayQueue,
                                         HitAreaLightQueue *hitAreaLightQueue,
                                         MaterialEvalQueue *basicEvalMaterialQueue,
                                         MaterialEvalQueue *universalEvalMaterialQueue,
                                         MediumSampleQueue *mediumSampleQueue,
                                         RayQueue *nextRayQueue) const {
    accel->IntersectClosest(maxQueueSize, escapedRayQueue, hitAreaLightQueue,
                            basicEvalMaterialQueue, universalEvalMaterialQueue,
                            mediumSampleQueue, rayQueue, nextRayQueue);
}

void GPUPathIntegrator::HandleEscapedRays(int depth) {
    ForAllQueued(
        "Handle escaped rays", escapedRayQueue, maxQueueSize,
        PBRT_GPU_LAMBDA(const EscapedRayWorkItem w) {
            // Update pixel radiance for escaped ray
            SampledSpectrum L(0.f);
            for (const auto &light : envLights) {
                if (SampledSpectrum Le = light.Le(Ray(w.rayo, w.rayd), w.lambda); Le) {
                    // Compute path radiance contribution from infinite light
                    PBRT_DBG("L %f %f %f %f T_hat %f %f %f %f Le %f %f %f %f", L[0], L[1],
                             L[2], L[3], w.T_hat[0], w.T_hat[1], w.T_hat[2], w.T_hat[3],
                             Le[0], Le[1], Le[2], Le[3]);
                    PBRT_DBG("pdf uni %f %f %f %f pdf nee %f %f %f %f", w.uniPathPDF[0],
                             w.uniPathPDF[1], w.uniPathPDF[2], w.uniPathPDF[3],
                             w.lightPathPDF[0], w.lightPathPDF[1], w.lightPathPDF[2],
                             w.lightPathPDF[3]);

                    if (depth == 0 || w.specularBounce) {
                        L += w.T_hat * Le / w.uniPathPDF.Average();
                    } else {
                        // Compute MIS-weighted radiance contribution from infinite light
                        LightSampleContext ctx = w.prevIntrCtx;
                        Float lightChoicePDF = lightSampler.PDF(ctx, light);
                        SampledSpectrum lightPathPDF =
                            w.lightPathPDF * lightChoicePDF *
                            light.PDF_Li(ctx, w.rayd, LightSamplingMode::WithMIS);
                        L += w.T_hat * Le / (w.uniPathPDF + lightPathPDF).Average();
                    }
                }
            }
            if (L) {
                L = SafeDiv(L, w.lambda.PDF());

                PBRT_DBG("Added L %f %f %f %f for escaped ray pixel index %d\n", L[0],
                         L[1], L[2], L[3], w.pixelIndex);

                L += pixelSampleState.L[w.pixelIndex];
                pixelSampleState.L[w.pixelIndex] = L;
            }
        });
}

void GPUPathIntegrator::HandleRayFoundEmission(int depth) {
    ForAllQueued(
        "Handle emitters hit by indirect rays", hitAreaLightQueue, maxQueueSize,
        PBRT_GPU_LAMBDA(const HitAreaLightWorkItem w) {
            // Find emitted radiance from surface that ray hit
            SampledSpectrum Le = w.areaLight.L(w.p, w.n, w.uv, w.wo, w.lambda);
            if (!Le)
                return;
            PBRT_DBG("Got Le %f %f %f %f from hit area light at depth %d\n", Le[0], Le[1],
                     Le[2], Le[3], depth);

            // Compute area light's weighted radiance contribution to the path
            SampledSpectrum L(0.f);
            if (depth == 0 || w.isSpecularBounce) {
                L = w.T_hat * Le / w.uniPathPDF.Average();
            } else {
                // Compute MIS-weighted radiance contribution from area light
                Vector3f wi = -w.wo;
                LightSampleContext ctx = w.prevIntrCtx;
                Float lightChoicePDF = lightSampler.PDF(ctx, w.areaLight);
                Float lightPDF = lightChoicePDF *
                                 w.areaLight.PDF_Li(ctx, wi, LightSamplingMode::WithMIS);

                SampledSpectrum uniPathPDF = w.uniPathPDF;
                SampledSpectrum lightPathPDF = w.lightPathPDF * lightPDF;
                L = w.T_hat * Le / (uniPathPDF + lightPathPDF).Average();
            }
            L = SafeDiv(L, w.lambda.PDF());

            PBRT_DBG("Added L %f %f %f %f for pixel index %d\n", L[0], L[1], L[2], L[3],
                     w.pixelIndex);

            // Update _L_ in _PixelSampleState_ for area light's radiance
            L += pixelSampleState.L[w.pixelIndex];
            pixelSampleState.L[w.pixelIndex] = L;
        });
}

void GPUPathIntegrator::TraceShadowRays(int depth) {
    if (haveMedia)
        accel->IntersectShadowTr(maxQueueSize, shadowRayQueue, &pixelSampleState);
    else
        accel->IntersectShadow(maxQueueSize, shadowRayQueue, &pixelSampleState);
    // Reset shadow ray queue
    GPUDo(
        "Reset shadowRayQueue", PBRT_GPU_LAMBDA() {
            stats->shadowRays[depth] += shadowRayQueue->Size();
            shadowRayQueue->Reset();
        });
}

void GPURender(ParsedScene &scene) {
#ifdef PBRT_IS_WINDOWS
    // NOTE: on Windows, where only basic unified memory is supported, the
    // GPUPathIntegrator itself is *not* allocated using the unified memory
    // allocator so that the CPU can access the values of its members
    // (e.g. maxDepth) concurrently while the GPU is rendering.  In turn,
    // the lambda capture for GPU kernels has to capture *this by value (see
    // the definition of PBRT_GPU_LAMBDA in gpulaunch.h.).
    GPUPathIntegrator *integrator = new GPUPathIntegrator(gpuMemoryAllocator, scene);
#else
    // With more capable unified memory, the GPUPathIntegrator can live in
    // unified memory and some cudaMemAdvise calls, to come shortly, let us
    // have fast read-only access to it on the CPU.
    GPUPathIntegrator *integrator =
        gpuMemoryAllocator.new_object<GPUPathIntegrator>(gpuMemoryAllocator, scene);
#endif

    int deviceIndex;
    CUDA_CHECK(cudaGetDevice(&deviceIndex));
    int hasConcurrentManagedAccess;
    CUDA_CHECK(cudaDeviceGetAttribute(&hasConcurrentManagedAccess,
                                      cudaDevAttrConcurrentManagedAccess, deviceIndex));

    // Copy all of the scene data structures over to GPU memory.  This
    // ensures that there isn't a big performance hitch for the first batch
    // of rays as that stuff is copied over on demand.
    if (hasConcurrentManagedAccess) {
        // Set things up so that we can still have read from the
        // GPUPathIntegrator struct on the CPU without hurting
        // performance. (This makes it possible to use the values of things
        // like GPUPathIntegrator::haveSubsurface to conditionally launch
        // kernels according to what's in the scene...)
        CUDA_CHECK(cudaMemAdvise(integrator, sizeof(*integrator),
                                 cudaMemAdviseSetReadMostly, /* ignored argument */ 0));
        CUDA_CHECK(cudaMemAdvise(integrator, sizeof(*integrator),
                                 cudaMemAdviseSetPreferredLocation, deviceIndex));

        // Copy all of the scene data structures over to GPU memory.  This
        // ensures that there isn't a big performance hitch for the first batch
        // of rays as that stuff is copied over on demand.
        CUDATrackedMemoryResource *mr =
            dynamic_cast<CUDATrackedMemoryResource *>(gpuMemoryAllocator.resource());
        CHECK(mr != nullptr);
        mr->PrefetchToGPU();
    } else {
        // TODO: on systems with basic unified memory, just launching a
        // kernel should cause everything to be copied over. Is an empty
        // kernel sufficient?
    }

<<<<<<< HEAD
    // P3D updates
    // Here add number of images to generate (use of --spp for sample per pixel)
    for (unsigned i = *Options->startIndex; i < *Options->nimages; i++) {
=======
    ///////////////////////////////////////////////////////////////////////////
    // Render!
    Timer timer;
    integrator->Render();
>>>>>>> e1db1cbe

        std::cout << "Rendering of image n° " + std::to_string(i + 1) + " of " + std::to_string(*Options->nimages) << std::endl;

        uint64_t randomseed;
        randomseed = rand();

        integrator->sampler.setSeed(randomseed);
        ///////////////////////////////////////////////////////////////////////////
        // Render!
        Timer timer;
        ImageMetadata metadata;
        integrator->Render(&metadata);

        LOG_VERBOSE("Total rendering time: %.3f s", timer.ElapsedSeconds());

<<<<<<< HEAD
        CUDA_CHECK(cudaProfilerStop());

        if (!Options->quiet) {
            ReportKernelStats();

            Printf("GPU Statistics:\n");
            Printf("%s\n", integrator->stats->Print());
        }

        metadata.renderTimeSeconds = timer.ElapsedSeconds();
        metadata.samplesPerPixel = integrator->sampler.SamplesPerPixel();

        std::vector<GPULogItem> logs = ReadGPULogs();
        for (const auto &item : logs)
            Log(item.level, item.file, item.line, item.message);

        integrator->film.WriteImage(metadata, 1., i);
    }
=======
    std::vector<GPULogItem> logs = ReadGPULogs();
    for (const auto &item : logs)
        Log(item.level, item.file, item.line, item.message);

    ImageMetadata metadata;
    metadata.samplesPerPixel = integrator->sampler.SamplesPerPixel();
    integrator->camera.InitMetadata(&metadata);
    metadata.renderTimeSeconds = timer.ElapsedSeconds();
    metadata.samplesPerPixel = integrator->sampler.SamplesPerPixel();
    integrator->film.WriteImage(metadata);
>>>>>>> e1db1cbe
}

GPUPathIntegrator::Stats::Stats(int maxDepth, Allocator alloc)
    : indirectRays(maxDepth + 1, alloc), shadowRays(maxDepth, alloc) {}

std::string GPUPathIntegrator::Stats::Print() const {
    std::string s;
    s += StringPrintf("    %-42s               %12" PRIu64 "\n", "Camera rays",
                      cameraRays);
    for (int i = 1; i < indirectRays.size(); ++i)
        s += StringPrintf("    %-42s               %12" PRIu64 "\n",
                          StringPrintf("Indirect rays, depth %-3d", i), indirectRays[i]);
    for (int i = 0; i < shadowRays.size(); ++i)
        s += StringPrintf("    %-42s               %12" PRIu64 "\n",
                          StringPrintf("Shadow rays, depth %-3d", i), shadowRays[i]);
    return s;
}

}  // namespace pbrt<|MERGE_RESOLUTION|>--- conflicted
+++ resolved
@@ -596,16 +596,9 @@
         // kernel sufficient?
     }
 
-<<<<<<< HEAD
     // P3D updates
     // Here add number of images to generate (use of --spp for sample per pixel)
     for (unsigned i = *Options->startIndex; i < *Options->nimages; i++) {
-=======
-    ///////////////////////////////////////////////////////////////////////////
-    // Render!
-    Timer timer;
-    integrator->Render();
->>>>>>> e1db1cbe
 
         std::cout << "Rendering of image n° " + std::to_string(i + 1) + " of " + std::to_string(*Options->nimages) << std::endl;
 
@@ -616,12 +609,11 @@
         ///////////////////////////////////////////////////////////////////////////
         // Render!
         Timer timer;
-        ImageMetadata metadata;
-        integrator->Render(&metadata);
+        integrator->Render();
 
         LOG_VERBOSE("Total rendering time: %.3f s", timer.ElapsedSeconds());
 
-<<<<<<< HEAD
+
         CUDA_CHECK(cudaProfilerStop());
 
         if (!Options->quiet) {
@@ -631,27 +623,17 @@
             Printf("%s\n", integrator->stats->Print());
         }
 
-        metadata.renderTimeSeconds = timer.ElapsedSeconds();
-        metadata.samplesPerPixel = integrator->sampler.SamplesPerPixel();
-
         std::vector<GPULogItem> logs = ReadGPULogs();
         for (const auto &item : logs)
             Log(item.level, item.file, item.line, item.message);
 
-        integrator->film.WriteImage(metadata, 1., i);
-    }
-=======
-    std::vector<GPULogItem> logs = ReadGPULogs();
-    for (const auto &item : logs)
-        Log(item.level, item.file, item.line, item.message);
-
-    ImageMetadata metadata;
-    metadata.samplesPerPixel = integrator->sampler.SamplesPerPixel();
-    integrator->camera.InitMetadata(&metadata);
-    metadata.renderTimeSeconds = timer.ElapsedSeconds();
-    metadata.samplesPerPixel = integrator->sampler.SamplesPerPixel();
-    integrator->film.WriteImage(metadata);
->>>>>>> e1db1cbe
+        ImageMetadata metadata;
+        metadata.samplesPerPixel = integrator->sampler.SamplesPerPixel();
+        integrator->camera.InitMetadata(&metadata);
+        metadata.renderTimeSeconds = timer.ElapsedSeconds();
+        metadata.samplesPerPixel = integrator->sampler.SamplesPerPixel();
+        integrator->film.WriteImage(metadata);
+    }
 }
 
 GPUPathIntegrator::Stats::Stats(int maxDepth, Allocator alloc)

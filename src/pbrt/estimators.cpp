// pbrt is Copyright(c) 1998-2020 Matt Pharr, Wenzel Jakob, and Greg Humphreys.
// The pbrt source code is licensed under the Apache License, Version 2.0.
// SPDX: Apache-2.0

// PhysLight code contributed by Anders Langlands and Luca Fascione
// Copyright (c) 2020, Weta Digital, Ltd.
// SPDX-License-Identifier: Apache-2.0

// P3D updates

#include <pbrt/estimators.h>

#include <pbrt/pbrt.h>
#include <pbrt/film.h>
#include <pbrt/util/pstd.h>
#include <pbrt/util/vecmath.h>
#include <pbrt/util/math.h>
#include <pbrt/util/color.h>

namespace pbrt {

std::unique_ptr<Estimator> Estimator::Create(const std::string &name) {

    std::unique_ptr<Estimator> estimator;

    // TODO: Later use of paramset maybe..
    if (name == "mean")
        estimator = std::make_unique<MeanEstimator>(name);
    else if (name == "mon")
        estimator = std::make_unique<MONEstimator>(name);
    else if (name == "amon")
        estimator = std::make_unique<AlphaMONEstimator>(name);
    else if (name == "admon")
        estimator = std::make_unique<AlphaDistMONEstimator>(name);
    else if (name == "gini-mon")
        estimator = std::make_unique<GiniMONEstimator>(name);
    else if (name == "gini-binary-mon")
        estimator = std::make_unique<GiniBinaryMONEstimator>(name);
    else if (name == "gini-partial-mon")
        estimator = std::make_unique<GiniPartialMONEstimator>(name);
    else if (name == "gini-dmon")
        estimator = std::make_unique<GiniDistMONEstimator>(name);
    else if (name == "gini-partial-dmon")
        estimator = std::make_unique<GiniDistPartialMONEstimator>(name);
    else if (name == "pakmon")
        estimator = std::make_unique<PakMONEstimator>(name);
    else if (name == "mean-or-mon")
        estimator = std::make_unique<MeanOrMONEstimator>(name);
    else {
        printf("%s: estimator type unknown. Use of default: mean", name.c_str());
        estimator = std::make_unique<MeanEstimator>(name);
    }

    if (!estimator)
        printf("%s: unable to create estimator.", name.c_str());

    return estimator;
}

std::string Estimator::ToString() const {
    return name + "Estimator";
}

void MeanEstimator::Estimate(const PixelWindow &pixelWindow, RGB &rgb, Float &weightSum, AtomicDouble* splatRGB) const
{
    
    weightSum = 0.;

    // get each weightSum of pixelMoN
    for (int j = 0; j < pixelWindow.windowSize; j++) {
        weightSum += pixelWindow.buffers[j].weightSum;
    }

    // based on channel numbers
    for (int i = 0; i < 3; i++) {

        // loop over pixels (used as means storage) for computing real channel value
        rgb[i] = 0.;
        splatRGB[i] = 0.;

        for (int j = 0; j < pixelWindow.windowSize; j++) {
            rgb[i] += pixelWindow.buffers[j].rgbSum[i];
            splatRGB[i] = splatRGB[i] + pixelWindow.buffers[j].splatRGB[i];
        }
    }
};

void MONEstimator::Estimate(const PixelWindow &pixelWindow, RGB &rgb, Float &weightSum, AtomicDouble* splatRGB) const
{
    
    weightSum = 0.;

    // based on channel numbers
    for (int i = 0; i < 3; i++) {

        // store channel information
        pstd::vector<Float> cvalues;
        pstd::vector<Float> weightsSum;
        pstd::vector<double> csplats;

        for (int j = 0; j < pixelWindow.windowSize; j++) {
            cvalues.push_back(pixelWindow.buffers[j].rgbSum[i]);
            // per channel management (but weight can be different depending of median buffer)
            weightsSum.push_back(pixelWindow.buffers[j].weightSum);
            csplats.push_back(pixelWindow.buffers[j].splatRGB[i]);
        }

        // temp storage in order to sort values
        pstd::vector<Float> means(cvalues);
        pstd::vector<int> sortedIndices = means.sort();

        Float monWeight, monMean = 0.;
        double monSplat = 0;

        // compute median from means
        // find associated weightsum index and use it
        // Classical MON
        if (nbuffers % 2 == 1){
            unsigned unsortedIndex = sortedIndices[int(nbuffers/2)];

            monMean = cvalues[unsortedIndex];
            monWeight = weightsSum[unsortedIndex];
            monSplat = csplats[unsortedIndex];
        }
        else{
            int k_mean = int(nbuffers/2);
            unsigned firstIndex = sortedIndices[k_mean - 1];
            unsigned secondIndex = sortedIndices[k_mean];

            monMean = (cvalues[firstIndex] + cvalues[secondIndex]) / 2;
            monWeight = (weightsSum[firstIndex] + weightsSum[secondIndex]) / 2;
            monSplat = (csplats[firstIndex]  + csplats[secondIndex]) / 2;
        }

        // store channel information
        weightSum += monWeight;
        rgb[i] = monMean;
        splatRGB[i] = monSplat;
    }

    // divide per number of channel the weightSum
    weightSum /= 3;
};

void PakMONEstimator::Estimate(const PixelWindow &pixelWindow, RGB &rgb, Float &weightSum, AtomicDouble* splatRGB) const
{
    weightSum = 0.;

    // based on channel numbers
    for (int i = 0; i < 3; i++) {

        // store channel information
        pstd::vector<Float> cvalues;
        pstd::vector<Float> weightsSum;
        pstd::vector<double> csplats;

        for (int j = 0; j < pixelWindow.windowSize; j++) {
            cvalues.push_back(pixelWindow.buffers[j].rgbSum[i]);
            // per channel management (but weight can be different depending of median buffer)
            weightsSum.push_back(pixelWindow.buffers[j].weightSum);
            csplats.push_back(pixelWindow.buffers[j].splatRGB[i]);
        }

        // temp storage in order to sort values
        pstd::vector<Float> means(cvalues);
        pstd::vector<int> sortedIndices = means.sort();

        // sum storage
        Float meansSum = 0;

        // PakMON expected output
        Float weight, mean = 0.;
        double csplat = 0;

        // by default classical MON values
        if (nbuffers % 2 == 1){
            unsigned unsortedIndex = sortedIndices[int(nbuffers/2)];

            mean = cvalues[unsortedIndex];
            weight = weightsSum[unsortedIndex];
            csplat = csplats[unsortedIndex];
        }
        else{
            int k_mean = int(nbuffers/2);
            unsigned firstIndex = sortedIndices[k_mean - 1];
            unsigned secondIndex = sortedIndices[k_mean];

            mean = (cvalues[firstIndex] + cvalues[secondIndex]) / 2;
            weight = (weightsSum[firstIndex] + weightsSum[secondIndex]) / 2;
            csplat = (csplats[firstIndex]  + csplats[secondIndex]) / 2;
        }

        for (int j = 0; j < cvalues.size(); j++)
            meansSum += cvalues[j];

        Float currentMean = meansSum / cvalues.size();
            
        // compute variance distance evolution
        pstd::vector<Float> distances;

        for (int j = 2; j < means.size(); j++) {
            
            // use of sorted means in order to compute variance evolution by step 1
            // compute variance of each elements
            Float var = 0;
            
            // use of previously sorted means
            for(int k = 0; k < j; k++)
            {
                var += (means[k] - currentMean) * (means[k] - currentMean);
            }
            var /= (j + 1);

            // add new 
            distances.push_back(var);
        }

        // use of variance evolution and compute entropy
        Float distancesEntropy = getEntropy(distances);

        // Computation of PakMON using \alpha and \rho value
        unsigned middleIndex = int(nbuffers / 2);

        // alpha and rho automatically set value
        Float alpha = distancesEntropy;

        if (alpha < 0.000000001) {
            alpha = 0.000000001;
        }
        int rho = (int)(middleIndex * distancesEntropy) - (int)(nbuffers * 0.15); // try using avoid 30% (total) of current nbuffers

        unsigned lowerIndex = 0;
        unsigned higherIndex = 0;
    
        // get current lower and higher index 
        if (nbuffers % 2 == 0) {
            
            lowerIndex = middleIndex - 1;
            higherIndex = middleIndex;
            
        } else {
            lowerIndex = middleIndex;
            higherIndex = middleIndex;
        }

        // use of sorted means and relative sorted indices
        for (int j = 1; j < rho + 1; j++) {

            // current neighbor multiple factor
            Float multFactor = pow(alpha, j);

            // add left and right neighbor contribution
            mean += means[lowerIndex - j] * multFactor;
            mean += means[higherIndex + j] * multFactor;
            
            // weighting contribution to take in account
            // use of this index to retrieve the associated weightsSum
            weight += weightsSum[sortedIndices[lowerIndex]] * multFactor;
            weight += weightsSum[sortedIndices[higherIndex]] * multFactor;

            csplat += csplats[sortedIndices[lowerIndex]] * multFactor;
            csplat += csplats[sortedIndices[higherIndex]] * multFactor;
        }

        // store channel information
        weightSum += weight;
        rgb[i] = mean;
        splatRGB[i] = csplat;
    }

    // divide per number of channel the weightSum
    weightSum /= 3;
};

Float PakMONEstimator::getEntropy(pstd::vector<Float> values) const {

    // computation of squared values
    Float sumEigenValues = 0;
    pstd::vector<Float> eigenValues(values.size());

    for (int i = 0; i < values.size(); i++) {
        Float sum = values[i] * values[i];
        eigenValues[i] = sum;
        sumEigenValues += sum;
    }

    // normalization the squared values
    pstd::vector<Float> v(values.size());

    for (int i = 0; i < values.size(); i++) {
        // add of epsilon value
        v[i] = eigenValues[i] / (sumEigenValues + 0.000000000001);
    }

    // computation of entropy
    Float entropy = 0;

    for (int i = 0; i < values.size(); i++) {
        if (v[i] > 0) {
            entropy += v[i] * log(v[i]);
        }
    }

    entropy *= -1;

    entropy /= log(values.size());

    return entropy;
};


void AlphaMONEstimator::Estimate(const PixelWindow &pixelWindow, RGB &rgb, Float &weightSum, AtomicDouble* splatRGB) const
{
   this->Estimate(pixelWindow, rgb, weightSum, splatRGB, 0.5); // default use of 0.5 confidence
};

void AlphaMONEstimator::Estimate(const PixelWindow &pixelWindow, RGB &rgb, Float &weightSum, AtomicDouble* splatRGB, Float alpha) const
{
    weightSum = 0.;

    // based on channel numbers
    for (int i = 0; i < 3; i++) {

        // store channel information
        pstd::vector<Float> cvalues;
        pstd::vector<Float> weightsSum;
        pstd::vector<double> csplats;

        for (int j = 0; j < pixelWindow.windowSize; j++) {
            cvalues.push_back(pixelWindow.buffers[j].rgbSum[i]);
            // per channel management (but weight can be different depending of median buffer)
            weightsSum.push_back(pixelWindow.buffers[j].weightSum);
            csplats.push_back(pixelWindow.buffers[j].splatRGB[i]);
        }

        // temp storage in order to sort values
        pstd::vector<Float> means(cvalues);
        pstd::vector<int> sortedIndices = means.sort();

        // sum storage
        Float meansSum = 0;

        // PakMON expected output
        Float weight, mean = 0.;
        double csplat = 0;

        // by default classical MON values
        if (nbuffers % 2 == 1){
            unsigned unsortedIndex = sortedIndices[int(nbuffers/2)];

            mean = cvalues[unsortedIndex];
            weight = weightsSum[unsortedIndex];
            csplat = csplats[unsortedIndex];
        }
        else{
            int k_mean = int(nbuffers/2);
            unsigned firstIndex = sortedIndices[k_mean - 1];
            unsigned secondIndex = sortedIndices[k_mean];

            mean = (cvalues[firstIndex] + cvalues[secondIndex]) / 2;
            weight = (weightsSum[firstIndex] + weightsSum[secondIndex]) / 2;
            csplat = (csplats[firstIndex]  + csplats[secondIndex]) / 2;
        }

        // Computation of PakMON using \alpha and \rho value
        unsigned middleIndex = int(nbuffers / 2);

        unsigned lowerIndex = 0;
        unsigned higherIndex = 0;
        unsigned until = middleIndex;
    
        // get current lower and higher index 
        if (nbuffers % 2 == 0) {
            
            lowerIndex = middleIndex - 1;
            higherIndex = middleIndex;
            until = middleIndex - 1;
            
        } else {
            lowerIndex = middleIndex;
            higherIndex = middleIndex;
        }

        // use of sorted means and relative sorted indices
        for (int j = 1; j < until + 1; j++) {

            // current neighbor multiple factor
            Float multFactor = pow(alpha, j);

            // add left and right neighbor contribution
            mean += means[lowerIndex - j] * multFactor;
            mean += means[higherIndex + j] * multFactor;
            
            // weighting contribution to take in account
            // use of this index to retrieve the associated weightsSum
            weight += weightsSum[sortedIndices[lowerIndex]] * multFactor;
            weight += weightsSum[sortedIndices[higherIndex]] * multFactor;

            csplat += csplats[sortedIndices[lowerIndex]] * multFactor;
            csplat += csplats[sortedIndices[higherIndex]] * multFactor;
        }

        // store channel information
        weightSum += weight;
        rgb[i] = mean;
        splatRGB[i] = csplat;
    }

    // divide per number of channel the weightSum
    weightSum /= 3;
};

void AlphaDistMONEstimator::Estimate(const PixelWindow &pixelWindow, RGB &rgb, Float &weightSum, AtomicDouble* splatRGB) const
{
   this->Estimate(pixelWindow, rgb, weightSum, splatRGB, 0.5); // default use of 0.5 confidence
};

void AlphaDistMONEstimator::Estimate(const PixelWindow &pixelWindow, RGB &rgb, Float &weightSum, AtomicDouble* splatRGB, Float alpha) const
{
    weightSum = 0.;

    // based on channel numbers
    for (int i = 0; i < 3; i++) {

        // store channel information
        pstd::vector<Float> cvalues;
        pstd::vector<Float> weightsSum;
        pstd::vector<double> csplats;

        for (int j = 0; j < pixelWindow.windowSize; j++) {
            cvalues.push_back(pixelWindow.buffers[j].rgbSum[i]);
            // per channel management (but weight can be different depending of median buffer)
            weightsSum.push_back(pixelWindow.buffers[j].weightSum);
            csplats.push_back(pixelWindow.buffers[j].splatRGB[i]);
        }

        // temp storage in order to sort values
        pstd::vector<Float> means(cvalues);
        pstd::vector<int> sortedIndices = means.sort();

        // sum storage
        Float meansSum = 0;

        // PakMON expected output
        Float weight, mean = 0.;
        double csplat = 0;

        // by default classical MON values
        if (nbuffers % 2 == 1){
            unsigned unsortedIndex = sortedIndices[int(nbuffers/2)];

            mean = cvalues[unsortedIndex];
            weight = weightsSum[unsortedIndex];
            csplat = csplats[unsortedIndex];
        }
        else{
            int k_mean = int(nbuffers/2);
            unsigned firstIndex = sortedIndices[k_mean - 1];
            unsigned secondIndex = sortedIndices[k_mean];

            mean = (cvalues[firstIndex] + cvalues[secondIndex]) / 2;
            weight = (weightsSum[firstIndex] + weightsSum[secondIndex]) / 2;
            csplat = (csplats[firstIndex]  + csplats[secondIndex]) / 2;
        }

        // Computation of PakMON using \alpha and \rho value
        unsigned middleIndex = int(nbuffers / 2);

        unsigned lowerIndex = 0;
        unsigned higherIndex = 0;
        unsigned until = int(middleIndex * alpha);
    
        // get current lower and higher index 
        if (nbuffers % 2 == 0) {
            
            lowerIndex = middleIndex - 1;
            higherIndex = middleIndex;
            until = middleIndex - 1;
            
        } else {
            lowerIndex = middleIndex;
            higherIndex = middleIndex;
        }

        // use of sorted means and relative sorted indices
        for (int j = 1; j < until + 1; j++) {

            // add left and right neighbor contribution
            mean += means[lowerIndex - j];
            mean += means[higherIndex + j];
            
            // weighting contribution to take in account
            // use of this index to retrieve the associated weightsSum
            weight += weightsSum[sortedIndices[lowerIndex]];
            weight += weightsSum[sortedIndices[higherIndex]];

            csplat += csplats[sortedIndices[lowerIndex]];
            csplat += csplats[sortedIndices[higherIndex]];
        }

        // store channel information
        weightSum += weight;
        rgb[i] = mean;
        splatRGB[i] = csplat;
    }

    // divide per number of channel the weightSum
    weightSum /= 3;
};

void MeanOrMONEstimator::Estimate(const PixelWindow &pixelWindow, RGB &rgb, Float &weightSum, AtomicDouble* splatRGB) const
{
    // Check use of mon or use of mean based on IC
    Float meanICSum = 0.;
    Float monICSum = 0.;

    // based on channel numbers
    for (int i = 0; i < 3; i++) {

        // loop over pixels (used as means storage) for computing real channel value
        pstd::vector<Float> cvalues;
        pstd::vector<Float> csquared;
        pstd::vector<Float> weightsSum;
        pstd::vector<double> csplats;

        for (int j = 0; j < pixelWindow.windowSize; j++) {
            cvalues.push_back(pixelWindow.buffers[j].rgbSum[i]);
            csquared.push_back(pixelWindow.buffers[j].squaredSum[i]);
            weightsSum.push_back(pixelWindow.buffers[j].weightSum);
            csplats.push_back(pixelWindow.buffers[j].splatRGB[i]);
        }

        pstd::vector<Float> means(cvalues); // copy of current channel values

        // depending of confidence interval of predictor, compute the required value
        // need to compute mean value, hence all values are needed
        Float meanSquaredValues = 0.;
        
        Float meanWeight, meanMean = 0.;
        double meanSplat = 0;

        for (int j = 0; j < nbuffers; j++) {
            
            meanMean += means[j];
            meanSquaredValues += csquared[j];
            meanWeight += weightsSum[j];
            meanSplat += csplats[j];
        }

        /////////////////////////////////
        // confidence interval of Mean //
        /////////////////////////////////
        Float currentMeanMean = meanMean / meanWeight;

        // use of weight as number of samples
        Float meanStdValue = (meanSquaredValues / meanWeight) - (currentMeanMean * currentMeanMean);
        Float meanIC = (1.96 * meanStdValue) / std::sqrt(meanWeight);

        /////////////////////////////////
        // confidence interval of MON  //
        /////////////////////////////////

        // sort means vector and get sorted indices as output
        Float monSquaredValue = 0;

        Float monWeight, monMean = 0.;
        double monSplat = 0;

        pstd::vector<int> sortedIndices = means.sort();

        // compute median from means
        // find associated weightsum index and use it
        // Classical MON
        if (nbuffers % 2 == 1){
            unsigned unsortedIndex = sortedIndices[int(nbuffers/2)];

            monWeight = weightsSum[unsortedIndex];
            monMean = cvalues[unsortedIndex];
            monSquaredValue = csquared[unsortedIndex];
            monSplat = csplats[unsortedIndex];
        }
        else{
            int k_mean = int(nbuffers/2);
            unsigned firstIndex = sortedIndices[k_mean - 1];
            unsigned secondIndex = sortedIndices[k_mean];

            monWeight = (weightsSum[firstIndex] + weightsSum[secondIndex]) / 2;
            monMean = (cvalues[firstIndex] + cvalues[secondIndex]) / 2;
            monSquaredValue = (csquared[firstIndex] + csquared[secondIndex]) / 2;
            monSplat = (csplats[firstIndex]  + csplats[secondIndex]) / 2;
        }

        Float currentMonMean = monMean / monWeight;
        Float monStdValue = (monSquaredValue / monWeight) - (currentMonMean * currentMonMean);
        Float monIC = (1.96 * monStdValue) / std::sqrt(monWeight);

        meanICSum += meanIC;
        monICSum += monIC;
    }

    // check use of mean or mon
    if ((meanICSum / 3)  <= (monICSum / 3)) {
        meanEstimator->Estimate(pixelWindow, rgb, weightSum, splatRGB);
    } else {
        monEstimator->Estimate(pixelWindow, rgb, weightSum, splatRGB);
    }
};


Float GiniMONEstimator::getEntropy(pstd::vector<Float> values) const {

    // computation of squared values
    Float sumEigenValues = 0;
    pstd::vector<Float> eigenValues(values.size());

    for (int i = 0; i < values.size(); i++) {
        Float sum = values[i] * values[i];
        eigenValues[i] = sum;
        sumEigenValues += sum;
    }

    // normalization the squared values
    pstd::vector<Float> v(values.size());

    for (int i = 0; i < values.size(); i++) {
        // add of epsilon value
        v[i] = eigenValues[i] / (sumEigenValues + 0.000000000001);
    }

    // computation of entropy
    Float entropy = 0;

    for (int i = 0; i < values.size(); i++) {
        if (v[i] > 0) {
            entropy += v[i] * log(v[i]);
        }
    }

    entropy *= -1;

    entropy /= log(values.size());

    return entropy;
};

Float GiniMONEstimator::getGini(pstd::vector<Float> values) const {

    // get indices of array
    int n = values.size();
    Float arraySum = 0;
    Float indexArraySum = 0;

    Float minValue = Infinity;

    // get min value
    for (int i = 0; i < n; i++)
        if (values[i] < minValue)
            minValue = values[i];

    // need to sort obtained values
    std::sort(values.begin(), values.end());

    // avoid 0 value and store index
    for (int i = 0; i < n; i++) {

        // avoid negative value
        if (minValue < 0)
            values[i] -= minValue; 

        values[i] += 0.00000000001; // epsilon value
        arraySum += values[i];
        indexArraySum += (2 * (i + 1) - n - 1) * values[i];
    }

    return indexArraySum / (n * arraySum);
}

void GiniMONEstimator::Estimate(const PixelWindow &pixelWindow, RGB &rgb, Float &weightSum, AtomicDouble* splatRGB) const
{
    // for each channel number
    Float giniSum = 0;

    for (int i = 0; i < 3; i++) {

        pstd::vector<Float> cvalues;

        for (int j = 0; j < pixelWindow.windowSize; j++) {
            cvalues.push_back(pixelWindow.buffers[j].rgbSum[i] / pixelWindow.buffers[j].weightSum);
        }

        giniSum += this->getGini(cvalues);
    }

    Float giniMean = giniSum / 3.;

    alphaMoNEstimator->Estimate(pixelWindow, rgb, weightSum, splatRGB, 1 - giniMean);
};

void GiniDistMONEstimator::Estimate(const PixelWindow &pixelWindow, RGB &rgb, Float &weightSum, AtomicDouble* splatRGB) const
{
    // for each channel number
    Float giniSum = 0;

    for (int i = 0; i < 3; i++) {

        pstd::vector<Float> cvalues;

        for (int j = 0; j < pixelWindow.windowSize; j++) {
            cvalues.push_back(pixelWindow.buffers[j].rgbSum[i] / pixelWindow.buffers[j].weightSum);
        }

        giniSum += this->getGini(cvalues);
    }

    Float giniMean = giniSum / 3.;

    alphaDistMoNEstimator->Estimate(pixelWindow, rgb, weightSum, splatRGB, 1 - giniMean);
};

Float GiniDistMONEstimator::getGini(pstd::vector<Float> values) const {

    // get indices of array
    int n = values.size();
    Float arraySum = 0;
    Float indexArraySum = 0;

    Float minValue = Infinity;

    // get min value
    for (int i = 0; i < n; i++)
        if (values[i] < minValue)
            minValue = values[i];

    // need to sort obtained values
    std::sort(values.begin(), values.end());

    // avoid 0 value and store index
    for (int i = 0; i < n; i++) {

        // avoid negative value
        if (minValue < 0)
            values[i] -= minValue; 

        values[i] += 0.00000000001; // epsilon value
        arraySum += values[i];
        indexArraySum += (2 * (i + 1) - n - 1) * values[i];
    }

    return indexArraySum / (n * arraySum);
}

void GiniBinaryMONEstimator::Estimate(const PixelWindow &pixelWindow, RGB &rgb, Float &weightSum, AtomicDouble* splatRGB) const
{
    // for each channel number
    Float giniSum = 0;

    for (int i = 0; i < 3; i++) {

        pstd::vector<Float> cvalues;

        for (int j = 0; j < pixelWindow.windowSize; j++) {
            cvalues.push_back(pixelWindow.buffers[j].rgbSum[i] / pixelWindow.buffers[j].weightSum);
        }

        giniSum += this->getGini(cvalues);
    }

    Float giniMean = giniSum / 3.;

<<<<<<< HEAD
    std::cout << giniMean << std::endl;

    // Set gini value and predict output
    if (giniMean < 0.5)
        alphaMoNEstimator->Estimate(pixelWindow, rgb, weightSum, splatRGB, 1);
=======
    if (giniMean < 0.25)
        alphaMoNEstimator->Estimate(pixelWindow, rgb, weightSum, splatRGB, 1.);
>>>>>>> c6e31a2c
    else
        alphaMoNEstimator->Estimate(pixelWindow, rgb, weightSum, splatRGB, 0.);
};


void GiniPartialMONEstimator::Estimate(const PixelWindow &pixelWindow, RGB &rgb, Float &weightSum, AtomicDouble* splatRGB) const
{
    // for each channel number
    Float giniSum = 0;

    for (int i = 0; i < 3; i++) {

        pstd::vector<Float> cvalues;

        for (int j = 0; j < pixelWindow.windowSize; j++) {
            cvalues.push_back(pixelWindow.buffers[j].rgbSum[i] / pixelWindow.buffers[j].weightSum);
        }

        giniSum += this->getGini(cvalues);
    }

    Float giniMean = giniSum / 3.;

    if (giniMean < 0.25)
        alphaMoNEstimator->Estimate(pixelWindow, rgb, weightSum, splatRGB, 1.);
    else
        alphaMoNEstimator->Estimate(pixelWindow, rgb, weightSum, splatRGB, 0.5);
};

void GiniDistPartialMONEstimator::Estimate(const PixelWindow &pixelWindow, RGB &rgb, Float &weightSum, AtomicDouble* splatRGB) const
{
    // for each channel number
    Float giniSum = 0;

    for (int i = 0; i < 3; i++) {

        pstd::vector<Float> cvalues;

        for (int j = 0; j < pixelWindow.windowSize; j++) {
            cvalues.push_back(pixelWindow.buffers[j].rgbSum[i] / pixelWindow.buffers[j].weightSum);
        }

        giniSum += this->getGini(cvalues);
    }

    Float giniMean = giniSum / 3.;

    if (giniMean < 0.25)
        alphaDistMoNEstimator->Estimate(pixelWindow, rgb, weightSum, splatRGB, 1.);
    else
        alphaDistMoNEstimator->Estimate(pixelWindow, rgb, weightSum, splatRGB, 0.5);
};

}<|MERGE_RESOLUTION|>--- conflicted
+++ resolved
@@ -767,16 +767,8 @@
 
     Float giniMean = giniSum / 3.;
 
-<<<<<<< HEAD
-    std::cout << giniMean << std::endl;
-
-    // Set gini value and predict output
-    if (giniMean < 0.5)
-        alphaMoNEstimator->Estimate(pixelWindow, rgb, weightSum, splatRGB, 1);
-=======
     if (giniMean < 0.25)
         alphaMoNEstimator->Estimate(pixelWindow, rgb, weightSum, splatRGB, 1.);
->>>>>>> c6e31a2c
     else
         alphaMoNEstimator->Estimate(pixelWindow, rgb, weightSum, splatRGB, 0.);
 };

// pbrt is Copyright(c) 1998-2020 Matt Pharr, Wenzel Jakob, and Greg Humphreys.
// The pbrt source code is licensed under the Apache License, Version 2.0.
// SPDX: Apache-2.0

#include <pbrt/samplers.h>

#include <pbrt/cameras.h>
#include <pbrt/filters.h>
#include <pbrt/options.h>
#include <pbrt/paramdict.h>
#include <pbrt/util/error.h>
#include <pbrt/util/string.h>

#include <string>

namespace pbrt {

std::vector<Sampler> Sampler::Clone(int n, Allocator alloc) {
    auto clone = [&](auto ptr) { return ptr->Clone(n, alloc); };
    return DispatchCPU(clone);
}

<<<<<<< HEAD
void SamplerHandle::setSeed(int seed) {
    auto set = [&](auto ptr) { return ptr->setSeed(seed); };
    DispatchCPU(set);
}

std::string SamplerHandle::ToString() const {
=======
std::string Sampler::ToString() const {
>>>>>>> 31748b87
    if (ptr() == nullptr)
        return "(nullptr)";

    auto ts = [&](auto ptr) { return ptr->ToString(); };
    return DispatchCPU(ts);
}

// HaltonSampler Method Definitions
HaltonSampler::HaltonSampler(int samplesPerPixel, const Point2i &fullRes,
                             RandomizeStrategy randomize, int seed, Allocator alloc)
    : samplesPerPixel(samplesPerPixel), randomize(randomize) {
    if (randomize == RandomizeStrategy::PermuteDigits)
        digitPermutations = ComputeRadicalInversePermutations(seed, alloc);
    // Find radical inverse base scales and exponents that cover sampling area
    for (int i = 0; i < 2; ++i) {
        int base = (i == 0) ? 2 : 3;
        int scale = 1, exp = 0;
        while (scale < std::min(fullRes[i], MaxHaltonResolution)) {
            scale *= base;
            ++exp;
        }
        baseScales[i] = scale;
        baseExponents[i] = exp;
    }

    // Compute multiplicative inverses for _baseScales_
    multInverse[0] = multiplicativeInverse(baseScales[1], baseScales[0]);
    multInverse[1] = multiplicativeInverse(baseScales[0], baseScales[1]);
}

std::vector<Sampler> HaltonSampler::Clone(int n, Allocator alloc) {
    std::vector<Sampler> samplers(n);
    HaltonSampler *samplerMem = (HaltonSampler *)alloc.allocate_object<HaltonSampler>(n);
    for (int i = 0; i < n; ++i) {
        alloc.construct(&samplerMem[i], *this);
        samplers[i] = &samplerMem[i];
    }
    return samplers;
}

std::string HaltonSampler::ToString() const {
    return StringPrintf("[ HaltonSampler randomize: %s digitPermutations: %p "
                        "haltonIndex: %d dimension: %d samplesPerPixel: %d "
                        "baseScales: %s baseExponents: %s multInverse: [ %d %d ] ]",
                        randomize, digitPermutations, haltonIndex, dimension,
                        samplesPerPixel, baseScales, baseExponents, multInverse[0],
                        multInverse[1]);
}

HaltonSampler *HaltonSampler::Create(const ParameterDictionary &parameters,
                                     const Point2i &fullResolution, const FileLoc *loc,
                                     Allocator alloc) {
    int nsamp = parameters.GetOneInt("pixelsamples", 16);
    if (Options->pixelSamples)
        nsamp = *Options->pixelSamples;
    int seed = parameters.GetOneInt("seed", Options->seed);
    if (Options->quickRender)
        nsamp = 1;

    RandomizeStrategy randomizer;
    std::string s = parameters.GetOneString("randomization", "permutedigits");
    if (s == "none")
        randomizer = RandomizeStrategy::None;
    else if (s == "permutedigits")
        randomizer = RandomizeStrategy::PermuteDigits;
    else if (s == "fastowen")
        ErrorExit("%s: \"fastowen\" randomization not supported by Halton sampler.");
    else if (s == "owen")
        randomizer = RandomizeStrategy::Owen;
    else
        ErrorExit(loc, "%s: unknown randomization strategy given to PaddedSobolSampler",
                  s);

    return alloc.new_object<HaltonSampler>(nsamp, fullResolution, randomizer, seed,
                                           alloc);
}

std::vector<Sampler> SobolSampler::Clone(int n, Allocator alloc) {
    std::vector<Sampler> samplers(n);
    SobolSampler *samplerMem = (SobolSampler *)alloc.allocate_object<SobolSampler>(n);
    for (int i = 0; i < n; ++i) {
        alloc.construct(&samplerMem[i], *this);
        samplers[i] = &samplerMem[i];
    }
    return samplers;
}

std::string PaddedSobolSampler::ToString() const {
    return StringPrintf("[ PaddedSobolSampler pixel: %s sampleIndex: %d dimension: %d "
                        "samplesPerPixel: %d seed: %d randomize: %s ]",
                        pixel, sampleIndex, dimension, samplesPerPixel, seed, randomize);
}

std::vector<Sampler> PaddedSobolSampler::Clone(int n, Allocator alloc) {
    std::vector<Sampler> samplers(n);
    PaddedSobolSampler *samplerMem =
        (PaddedSobolSampler *)alloc.allocate_object<PaddedSobolSampler>(n);
    for (int i = 0; i < n; ++i) {
        alloc.construct(&samplerMem[i], *this);
        samplers[i] = &samplerMem[i];
    }
    return samplers;
}

PaddedSobolSampler *PaddedSobolSampler::Create(const ParameterDictionary &parameters,
                                               const FileLoc *loc, Allocator alloc) {
    int nsamp = parameters.GetOneInt("pixelsamples", 16);
    if (Options->pixelSamples)
        nsamp = *Options->pixelSamples;
    if (Options->quickRender)
        nsamp = 1;
    int seed = parameters.GetOneInt("seed", Options->seed);

    RandomizeStrategy randomizer;
    std::string s = parameters.GetOneString("randomization", "fastowen");
    if (s == "none")
        randomizer = RandomizeStrategy::None;
    else if (s == "permutedigits")
        randomizer = RandomizeStrategy::PermuteDigits;
    else if (s == "fastowen")
        randomizer = RandomizeStrategy::FastOwen;
    else if (s == "owen")
        randomizer = RandomizeStrategy::Owen;
    else
        ErrorExit(loc, "%s: unknown randomization strategy given to PaddedSobolSampler",
                  s);

    return alloc.new_object<PaddedSobolSampler>(nsamp, randomizer, seed);
}

// ZSobolSampler Method Definitions
std::vector<Sampler> ZSobolSampler::Clone(int n, Allocator alloc) {
    std::vector<Sampler> samplers(n);
    ZSobolSampler *samplerMem = (ZSobolSampler *)alloc.allocate_object<ZSobolSampler>(n);
    for (int i = 0; i < n; ++i) {
        alloc.construct(&samplerMem[i], *this);
        samplers[i] = &samplerMem[i];
    }
    return samplers;
}

std::string ZSobolSampler::ToString() const {
    return StringPrintf("[ ZSobolSampler randomize: %s log2SamplesPerPixel: %d "
                        " seed: %d nBase4Digits: %d mortonIndex: %d dimension: %d ]",
                        randomize, log2SamplesPerPixel, seed, nBase4Digits, mortonIndex,
                        dimension);
}

ZSobolSampler *ZSobolSampler::Create(const ParameterDictionary &parameters,
                                     Point2i fullResolution, const FileLoc *loc,
                                     Allocator alloc) {
    int nsamp = parameters.GetOneInt("pixelsamples", 16);
    if (Options->pixelSamples)
        nsamp = *Options->pixelSamples;
    if (Options->quickRender)
        nsamp = 1;
    int seed = parameters.GetOneInt("seed", Options->seed);

    RandomizeStrategy randomizer;
    std::string s = parameters.GetOneString("randomization", "fastowen");
    if (s == "none")
        randomizer = RandomizeStrategy::None;
    else if (s == "permutedigits")
        randomizer = RandomizeStrategy::PermuteDigits;
    else if (s == "fastowen")
        randomizer = RandomizeStrategy::FastOwen;
    else if (s == "owen")
        randomizer = RandomizeStrategy::Owen;
    else
        ErrorExit(loc, "%s: unknown randomization strategy given to ZSobolSampler", s);

    return alloc.new_object<ZSobolSampler>(nsamp, fullResolution, randomizer, seed);
}

// PMJ02BNSampler Method Definitions
PMJ02BNSampler::PMJ02BNSampler(int samplesPerPixel, int seed, Allocator alloc)
    : samplesPerPixel(samplesPerPixel), seed(seed) {
    if (!IsPowerOf4(samplesPerPixel))
        Warning("PMJ02BNSampler results are best with power-of-4 samples per "
                "pixel (1, 4, 16, 64, ...)");
    // Get sorted pmj02bn samples for pixel samples
    if (samplesPerPixel > nPMJ02bnSamples)
        Error("PMJ02BNSampler only supports up to %d samples per pixel", nPMJ02bnSamples);
    // Compute _pixelTileSize_ for pmj02bn pixel samples and allocate _pixelSamples_
    pixelTileSize =
        1 << (Log4Int(nPMJ02bnSamples) - Log4Int(RoundUpPow4(samplesPerPixel)));
    int nPixelSamples = pixelTileSize * pixelTileSize * samplesPerPixel;
    pixelSamples = alloc.new_object<pstd::vector<Point2f>>(nPixelSamples, alloc);

    // Loop over pmj02bn samples and associate them with their pixels
    std::vector<int> nStored(pixelTileSize * pixelTileSize, 0);
    for (int i = 0; i < nPMJ02bnSamples; ++i) {
        Point2f p = GetPMJ02BNSample(0, i);
        p *= pixelTileSize;
        int pixelOffset = int(p.x) + int(p.y) * pixelTileSize;
        if (nStored[pixelOffset] == samplesPerPixel) {
            CHECK(!IsPowerOf4(samplesPerPixel));
            continue;
        }
        int sampleOffset = pixelOffset * samplesPerPixel + nStored[pixelOffset];
        CHECK((*pixelSamples)[sampleOffset] == Point2f(0, 0));
        (*pixelSamples)[sampleOffset] = Point2f(p - Floor(p));
        ++nStored[pixelOffset];
    }

    for (int i = 0; i < nStored.size(); ++i)
        CHECK_EQ(nStored[i], samplesPerPixel);
    for (int c : nStored)
        DCHECK_EQ(c, samplesPerPixel);
}

PMJ02BNSampler *PMJ02BNSampler::Create(const ParameterDictionary &parameters,
                                       const FileLoc *loc, Allocator alloc) {
    int nsamp = parameters.GetOneInt("pixelsamples", 16);
    if (Options->pixelSamples)
        nsamp = *Options->pixelSamples;
    if (Options->quickRender)
        nsamp = 1;
    int seed = parameters.GetOneInt("seed", Options->seed);
    return alloc.new_object<PMJ02BNSampler>(nsamp, seed, alloc);
}

std::vector<Sampler> PMJ02BNSampler::Clone(int n, Allocator alloc) {
    std::vector<Sampler> samplers(n);
    PMJ02BNSampler *samplerMem =
        (PMJ02BNSampler *)alloc.allocate_object<PMJ02BNSampler>(n);
    for (int i = 0; i < n; ++i) {
        alloc.construct(&samplerMem[i], *this);
        samplers[i] = &samplerMem[i];
    }
    return samplers;
}

std::string PMJ02BNSampler::ToString() const {
    return StringPrintf("[ PMJ02BNSampler pixel: %s sampleIndex: %d dimension: %d "
                        "samplesPerPixel: %d pixelTileSize: %d pixelSamples: %p ]",
                        pixel, sampleIndex, dimension, samplesPerPixel, pixelTileSize,
                        pixelSamples);
}

std::string IndependentSampler::ToString() const {
    return StringPrintf("[ IndependentSampler samplesPerPixel: %d seed: %d rng: %s ]",
                        samplesPerPixel, seed, rng);
}

std::vector<Sampler> IndependentSampler::Clone(int n, Allocator alloc) {
    std::vector<Sampler> samplers(n);
    IndependentSampler *samplerMem =
        (IndependentSampler *)alloc.allocate_object<IndependentSampler>(n);
    for (int i = 0; i < n; ++i) {
        alloc.construct(&samplerMem[i], *this);
        samplers[i] = &samplerMem[i];
    }
    return samplers;
}

IndependentSampler *IndependentSampler::Create(const ParameterDictionary &parameters,
                                               const FileLoc *loc, Allocator alloc) {
    int ns = parameters.GetOneInt("pixelsamples", 4);
    if (Options->pixelSamples)
        ns = *Options->pixelSamples;
    int seed = parameters.GetOneInt("seed", Options->seed);
    return alloc.new_object<IndependentSampler>(ns, seed);
}

// SobolSampler Method Definitions
std::string SobolSampler::ToString() const {
    return StringPrintf("[ SobolSampler pixel: %s dimension: %d "
                        "samplesPerPixel: %d scale: %d sobolIndex: %d "
                        "randomize: %s ]",
                        pixel, dimension, samplesPerPixel, scale, sobolIndex, randomize);
}

SobolSampler *SobolSampler::Create(const ParameterDictionary &parameters,
                                   const Point2i &fullResolution, const FileLoc *loc,
                                   Allocator alloc) {
    int nsamp = parameters.GetOneInt("pixelsamples", 16);
    if (Options->pixelSamples)
        nsamp = *Options->pixelSamples;
    if (Options->quickRender)
        nsamp = 1;

    RandomizeStrategy randomizer;
    std::string s = parameters.GetOneString("randomization", "fastowen");
    if (s == "none")
        randomizer = RandomizeStrategy::None;
    else if (s == "permutedigits")
        randomizer = RandomizeStrategy::PermuteDigits;
    else if (s == "fastowen")
        randomizer = RandomizeStrategy::FastOwen;
    else if (s == "owen")
        randomizer = RandomizeStrategy::Owen;
    else
        ErrorExit(loc, "%s: unknown randomization strategy given to SobolSampler", s);

    return alloc.new_object<SobolSampler>(nsamp, fullResolution, randomizer);
}

// StratifiedSampler Method Definitions
std::string StratifiedSampler::ToString() const {
    return StringPrintf(
        "[ StratifiedSampler pixel: %s sampleIndex: %d dimension: %d "
        "xPixelSamples: %d yPixelSamples: %d jitter: %s seed: %d rng: %s ]",
        pixel, sampleIndex, dimension, xPixelSamples, yPixelSamples, jitter, seed, rng);
}

std::vector<Sampler> StratifiedSampler::Clone(int n, Allocator alloc) {
    std::vector<Sampler> samplers(n);
    StratifiedSampler *samplerMem =
        (StratifiedSampler *)alloc.allocate_object<StratifiedSampler>(n);
    for (int i = 0; i < n; ++i) {
        alloc.construct(&samplerMem[i], *this);
        samplers[i] = &samplerMem[i];
    }
    return samplers;
}

StratifiedSampler *StratifiedSampler::Create(const ParameterDictionary &parameters,
                                             const FileLoc *loc, Allocator alloc) {
    bool jitter = parameters.GetOneBool("jitter", true);
    int xSamples = parameters.GetOneInt("xsamples", 4);
    int ySamples = parameters.GetOneInt("ysamples", 4);
    if (Options->pixelSamples) {
        int nSamples = *Options->pixelSamples;
        int div = std::sqrt(nSamples);
        while (nSamples % div) {
            CHECK_GT(div, 0);
            --div;
        }
        xSamples = nSamples / div;
        ySamples = nSamples / xSamples;
        CHECK_EQ(nSamples, xSamples * ySamples);
        LOG_VERBOSE("xSamples %d ySamples %d", xSamples, ySamples);
    }
    if (Options->quickRender)
        xSamples = ySamples = 1;
    int seed = parameters.GetOneInt("seed", Options->seed);

    return alloc.new_object<StratifiedSampler>(xSamples, ySamples, jitter, seed);
}

// MLTSampler Method Definitions
Float MLTSampler::Get1D() {
    int index = GetNextIndex();
    EnsureReady(index);
    return X[index].value;
}

Point2f MLTSampler::Get2D() {
    return {Get1D(), Get1D()};
}

Point2f MLTSampler::GetPixel2D() {
    return Get2D();
}

std::vector<Sampler> MLTSampler::Clone(int n, Allocator alloc) {
    LOG_FATAL("MLTSampler::Clone() is not implemented");
    return {};
}

void MLTSampler::StartIteration() {
    currentIteration++;
    largeStep = rng.Uniform<Float>() < largeStepProbability;
}

void MLTSampler::Accept() {
    if (largeStep)
        lastLargeStepIteration = currentIteration;
}

void MLTSampler::EnsureReady(int index) {
#ifdef PBRT_IS_GPU_CODE
    LOG_FATAL("MLTSampler not supported on GPU--needs vector resize...");
    return;
#else
    // Enlarge _MLTSampler::X_ if necessary and get current $\VEC{X}_i$
    if (index >= X.size())
        X.resize(index + 1);
    PrimarySample &Xi = X[index];

    // Reset $\VEC{X}_i$ if a large step took place in the meantime
    if (Xi.lastModificationIteration < lastLargeStepIteration) {
        Xi.value = rng.Uniform<Float>();
        Xi.lastModificationIteration = lastLargeStepIteration;
    }

    // Apply remaining sequence of mutations to _sample_
    Xi.Backup();
    if (largeStep) {
        Xi.value = rng.Uniform<Float>();
    } else {
        int64_t nSmall = currentIteration - Xi.lastModificationIteration;
        // Apply _nSmall_ small step mutations to $\VEC{X}_i$
        Float effSigma = sigma * std::sqrt((Float)nSmall);
        Float delta = SampleNormal(rng.Uniform<Float>(), 0, effSigma);
        Xi.value += delta;
        Xi.value -= std::floor(Xi.value);
    }
    Xi.lastModificationIteration = currentIteration;

#endif
}

void MLTSampler::Reject() {
    for (auto &Xi : X)
        if (Xi.lastModificationIteration == currentIteration)
            Xi.Restore();
    --currentIteration;
}

void MLTSampler::StartStream(int index) {
    DCHECK_LT(index, streamCount);
    streamIndex = index;
    sampleIndex = 0;
}

std::string MLTSampler::DumpState() const {
    std::string state;
    for (const PrimarySample &Xi : X)
        state += StringPrintf("%f,", Xi.value);
    state += "0";
    return state;
}

DebugMLTSampler DebugMLTSampler::Create(pstd::span<const std::string> state,
                                        int nSampleStreams) {
    DebugMLTSampler ds(nSampleStreams);
    ds.u.resize(state.size());
    for (size_t i = 0; i < state.size(); ++i) {
        if (!Atof(state[i], &ds.u[i]))
            ErrorExit("Invalid value in --debugstate: %s", state[i]);
    }
    return ds;
}

// Sampler Method Definitions
Sampler Sampler::Create(const std::string &name, const ParameterDictionary &parameters,
                        Point2i fullRes, const FileLoc *loc, Allocator alloc) {
    Sampler sampler = nullptr;
    if (name == "zsobol")
        sampler = ZSobolSampler::Create(parameters, fullRes, loc, alloc);
    // Create remainder of _Sampler_ types
    else if (name == "paddedsobol")
        sampler = PaddedSobolSampler::Create(parameters, loc, alloc);
    else if (name == "halton")
        sampler = HaltonSampler::Create(parameters, fullRes, loc, alloc);
    else if (name == "sobol")
        sampler = SobolSampler::Create(parameters, fullRes, loc, alloc);
    else if (name == "pmj02bn")
        sampler = PMJ02BNSampler::Create(parameters, loc, alloc);
    else if (name == "independent")
        sampler = IndependentSampler::Create(parameters, loc, alloc);
    else if (name == "stratified")
        sampler = StratifiedSampler::Create(parameters, loc, alloc);
    else
        ErrorExit(loc, "%s: sampler type unknown.", name);

    if (!sampler)
        ErrorExit(loc, "%s: unable to create sampler.", name);
    parameters.ReportUnused();
    return sampler;
}

}  // namespace pbrt<|MERGE_RESOLUTION|>--- conflicted
+++ resolved
@@ -20,16 +20,12 @@
     return DispatchCPU(clone);
 }
 
-<<<<<<< HEAD
-void SamplerHandle::setSeed(int seed) {
+void Sampler::setSeed(int seed) {
     auto set = [&](auto ptr) { return ptr->setSeed(seed); };
     DispatchCPU(set);
 }
 
-std::string SamplerHandle::ToString() const {
-=======
 std::string Sampler::ToString() const {
->>>>>>> 31748b87
     if (ptr() == nullptr)
         return "(nullptr)";
 
